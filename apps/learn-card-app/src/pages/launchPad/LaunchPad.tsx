import React, { useEffect, useMemo, useState } from 'react';
import queryString from 'query-string';
import { useHistory, useLocation } from 'react-router-dom';

import useLaunchPadApps from './useLaunchPadApps';
import {
    LaunchPadAppListItem as LaunchPadAppListItemType,
    LaunchPadAppType,
} from 'learn-card-base';
import { useFlags } from 'launchdarkly-react-client-sdk';
import useAppConnectModal from '../../hooks/useConnectAppModal';
import { useLaunchPadContracts } from './useLaunchPadContracts';
import { useConsentFlowByUri } from '../consentFlow/useConsentFlow';

import { IonPage, IonContent, IonList } from '@ionic/react';
import LaunchPadHeader from './LaunchPadHeader/LaunchPadHeader';
import LaunchPadBecomeAnApp from './LaunchPadBecomeAnApp';
import LaunchPadAppListItem from './LaunchPadAppListItem';
import LaunchPadContractListItem from './LaunchPadContractListItem';
import MainHeader from '../../components/main-header/MainHeader';
import LaunchPadSearch from './LaunchPadSearch/LaunchPadSearch';
import LaunchPadAppTabs, { LaunchPadTabEnum } from './LaunchPadHeader/LaunchPadAppTabs';
import GenericErrorBoundary from '../../components/generic/GenericErrorBoundary';

import { aiPassportApps } from '../../components/ai-passport-apps/aiPassport-apps.helpers';
import {
    LaunchPadFilterOptionsEnum,
    LaunchPadSortOptionsEnum,
} from './LaunchPadSearch/launchpad-search.helpers';

import useAppStore, { mapTabToCategory } from './useAppStore';
import AppStoreListItem from './AppStoreListItem';
import FeaturedCarousel from './FeaturedCarousel';

const LaunchPad: React.FC = () => {
    const flags = useFlags();
    const history = useHistory();
    const { search } = useLocation();
    const {
        connectTo,
        challenge,
        uri,
        returnTo,
        suppressContractModal,
        embedUrl,
        appName,
        appImage,
    } = queryString.parse(search);
    const contractUri = Array.isArray(uri) ? uri[0] ?? '' : uri ?? '';
    const embedUrlParam = Array.isArray(embedUrl) ? embedUrl[0] ?? '' : embedUrl ?? '';
    const appNameParam = Array.isArray(appName) ? appName[0] ?? '' : appName ?? '';
    const appImageParam = Array.isArray(appImage) ? appImage[0] ?? '' : appImage ?? '';

    const [tab, setTab] = useState(LaunchPadTabEnum.all);
    const [filterBy, setFilterBy] = useState<LaunchPadFilterOptionsEnum>(
        LaunchPadFilterOptionsEnum.allApps
    );
    const [sortBy, setSortBy] = useState<LaunchPadSortOptionsEnum>(
        LaunchPadSortOptionsEnum.featuredBy
    );
    const [searchInput, setSearchInput] = useState<string>('');
    const [isSearchFocused, setIsSearchFocused] = useState<boolean>(false);

    // App Store hooks
    const { useBrowseAppStore, useFeaturedCarouselApps, useCuratedListApps, useInstalledApps } = useAppStore();

    // Get category filter based on current tab
    const appStoreCategory = useMemo(() => mapTabToCategory(tab), [tab]);

    // Fetch installed apps
    const {
        data: installedAppsData,
        isLoading: isLoadingInstalledApps,
        refetch: refetchInstalledApps,
    } = useInstalledApps({ limit: 50 });

    // Fetch browsable apps (for search/discovery)
    const {
        data: browseAppsData,
        isLoading: isLoadingBrowseApps,
    } = useBrowseAppStore({
        category: appStoreCategory,
        limit: 50,
    });

    // Fetch featured carousel apps
    const { data: featuredCarouselApps } = useFeaturedCarouselApps();

    // Fetch curated list apps
    const { data: curatedListApps } = useCuratedListApps();

    const installedApps = installedAppsData?.records ?? [];
    const browseApps = browseAppsData?.records ?? [];

    // Filter browse apps that aren't already installed
    const installedListingIds = new Set(installedApps.map(app => app.listing_id));

    const availableApps = browseApps.filter(app => !installedListingIds.has(app.listing_id));

    // Curated apps that aren't installed (for "Featured Apps" section)
    const curatedAppsNotInstalled = useMemo(
        () => (curatedListApps ?? []).filter(app => !installedListingIds.has(app.listing_id)),
        [curatedListApps, installedListingIds]
    );

    const connectToProfileId = (!Array.isArray(connectTo) ? connectTo : undefined) || '';
    const connectChallenge = (!Array.isArray(challenge) ? challenge : undefined) || '';

    const { presentConnectAppModal, loading: modalLoading } = useAppConnectModal(
        connectToProfileId,
        connectChallenge
    );

    if (connectToProfileId && connectChallenge && !modalLoading) {
        presentConnectAppModal({
            cssClass: 'center-modal network-accept-modal',
            showBackdrop: false,
            onDidDismiss: dismissInfo => {
                if (dismissInfo.detail.role === 'backdrop') {
                    history.push('/launchpad');
                }
            },
        });
    }

    const {
        contract: contractDetails,
        openConsentFlowModal,
        consentedContractLoading,
        hasConsented,
    } = useConsentFlowByUri(contractUri);

    useEffect(() => {
        if (contractDetails && !suppressContractModal && !consentedContractLoading) {
            const searchParams = new URLSearchParams(window.location.search);
            searchParams.set('suppressContractModal', 'true');
            history.push({
                search: searchParams.toString(),
            });
            openConsentFlowModal();
        }
    }, [contractDetails, suppressContractModal, consentedContractLoading]);

    let aiApps = flags?.enableLaunchPadUpdates ? aiPassportApps : [];
    let apps = useLaunchPadApps();
    let contracts = useLaunchPadContracts();

    aiApps = aiApps.map(app => ({ ...app, launchPadTab: [LaunchPadTabEnum.ai] }));
    apps = apps.map(app => ({ ...app, launchPadTab: [LaunchPadTabEnum.tools] }));
    contracts = contracts.map(contract => ({
        ...contract,
        launchPadTab: contract.data?.needsGuardianConsent
            ? [LaunchPadTabEnum.games]
            : [LaunchPadTabEnum.tools],
    }));

    const aiAppContracts = aiApps.map(app => app.contractUri);

    // Separate legacy apps from coming soon apps
    const legacyAppsAndContracts = useMemo(() => {
        return [
            ...aiApps,
            ...apps,
            ...contracts?.filter(contract => !aiAppContracts.includes(contract?.data?.uri)),
        ];
    }, [apps, contracts]);

    // Coming soon apps from LaunchDarkly flag
    const comingSoonApps = useMemo<LaunchPadAppListItemType[]>(() => {
        return flags.comingSoonApps || [];
    }, [flags.comingSoonApps]);

    // Combined for backwards compatibility with existing filtering
    const appsAndContracts = useMemo(() => {
        return [...legacyAppsAndContracts, ...comingSoonApps];
    }, [legacyAppsAndContracts, comingSoonApps]);

    const filteredAppsAndContracts = useMemo(() => {
        const lowerSearch = searchInput?.toLowerCase() || '';

        return appsAndContracts.filter(item => {
            const contractName = item?.data?.name?.toLowerCase() || '';
            const appName = item?.name?.toLowerCase() || '';

            if (
                tab === LaunchPadTabEnum.ai &&
                !item?.launchPadTab?.includes(LaunchPadTabEnum.ai) &&
                !item?.appType?.includes(LaunchPadAppType.AI)
            ) {
                return false;
            }
            if (
                tab === LaunchPadTabEnum.learning &&
                !item?.launchPadTab?.includes(LaunchPadTabEnum.learning) &&
                !item?.appType?.includes(LaunchPadAppType.LEARNING)
            ) {
                return false;
            }
            if (
                tab === LaunchPadTabEnum.games &&
                !item?.launchPadTab?.includes(LaunchPadTabEnum.games) &&
                !item?.appType?.includes(LaunchPadAppType.GAME)
            ) {
                return false;
            }
            if (
                tab === LaunchPadTabEnum.tools &&
                !item?.launchPadTab?.includes(LaunchPadTabEnum.tools) &&
                !item?.appType?.includes(LaunchPadAppType.INTEGRATION)
            ) {
                return false;
            }

            // if (item?.displayInLaunchPad === false) return false; // for apps

            return contractName?.includes(lowerSearch) || appName?.includes(lowerSearch);
        });
    }, [appsAndContracts, searchInput]);

    const sortedAppsAndContracts = useMemo(() => {
        const withDemoFirst = filteredAppsAndContracts.slice().sort((a, b) => {
            const nameA = (a?.name || a?.data?.name || '')?.toLowerCase();
            const nameB = (b?.name || b?.data?.name || '')?.toLowerCase();

            if (nameA === 'demo school') return -1;
            if (nameB === 'demo school') return 1;

            if (sortBy === LaunchPadSortOptionsEnum.alphabetical) {
                return nameA.localeCompare(nameB);
            }

            return 0; // default: no sort for other modes
        });

        return withDemoFirst;
    }, [filteredAppsAndContracts, sortBy]);

    // Filter app store apps based on search and category
    const filteredInstalledApps = useMemo(() => {
        const lowerSearch = searchInput?.toLowerCase() || '';

        return installedApps.filter(app => {
            // Filter by category/tab
            if (appStoreCategory && app.category?.toLowerCase() !== appStoreCategory.toLowerCase()) {
                return false;
            }

            // Filter by search
            if (lowerSearch) {
                const nameMatch = app.display_name?.toLowerCase().includes(lowerSearch);
                const taglineMatch = app.tagline?.toLowerCase().includes(lowerSearch);

                return nameMatch || taglineMatch;
            }

            return true;
        });
    }, [installedApps, searchInput, appStoreCategory]);

    // Set of featured carousel and curated app IDs (to avoid duplicates in regular browse)
    const featuredAndCuratedIds = useMemo(() => {
        const ids = new Set<string>();
        (featuredCarouselApps ?? []).forEach(app => ids.add(app.listing_id));
        (curatedListApps ?? []).forEach(app => ids.add(app.listing_id));
        return ids;
    }, [featuredCarouselApps, curatedListApps]);

    const filteredAvailableApps = useMemo(() => {
        const lowerSearch = searchInput?.toLowerCase() || '';

        return availableApps.filter(app => {
            // Filter by search
            if (lowerSearch) {
                const nameMatch = app.display_name?.toLowerCase().includes(lowerSearch);
                const taglineMatch = app.tagline?.toLowerCase().includes(lowerSearch);

                return nameMatch || taglineMatch;
            }

            return true;
        });
    }, [availableApps, searchInput]);

    // Filtered curated apps (for Featured Apps section)
    const filteredCuratedApps = useMemo(() => {
        const lowerSearch = searchInput?.toLowerCase() || '';

        return curatedAppsNotInstalled.filter(app => {
            // Filter by category if one is selected
            if (appStoreCategory && app.category?.toLowerCase() !== appStoreCategory.toLowerCase()) {
                return false;
            }

            if (lowerSearch) {
                const nameMatch = app.display_name?.toLowerCase().includes(lowerSearch);
                const taglineMatch = app.tagline?.toLowerCase().includes(lowerSearch);
                return nameMatch || taglineMatch;
            }

            return true;
        });
    }, [curatedAppsNotInstalled, searchInput, appStoreCategory]);

    // Non-promoted available apps (for Discover More section)
    const nonPromotedAvailableApps = useMemo(() => {
        return filteredAvailableApps.filter(app => !featuredAndCuratedIds.has(app.listing_id));
    }, [filteredAvailableApps, featuredAndCuratedIds]);

    // Filter legacy apps (non-coming-soon) for display
    const filteredLegacyApps = useMemo(() => {
        const lowerSearch = searchInput?.toLowerCase() || '';

        return legacyAppsAndContracts.filter(item => {
            const contractName = item?.data?.name?.toLowerCase() || '';
            const appName = item?.name?.toLowerCase() || '';

            // Tab filtering
            if (
                tab === LaunchPadTabEnum.ai &&
                !item?.launchPadTab?.includes(LaunchPadTabEnum.ai) &&
                !item?.appType?.includes(LaunchPadAppType.AI)
            ) {
                return false;
            }

            if (
                tab === LaunchPadTabEnum.learning &&
                !item?.launchPadTab?.includes(LaunchPadTabEnum.learning) &&
                !item?.appType?.includes(LaunchPadAppType.LEARNING)
            ) {
                return false;
            }

            if (
                tab === LaunchPadTabEnum.games &&
                !item?.launchPadTab?.includes(LaunchPadTabEnum.games) &&
                !item?.appType?.includes(LaunchPadAppType.GAME)
            ) {
                return false;
            }

            if (
                tab === LaunchPadTabEnum.tools &&
                !item?.launchPadTab?.includes(LaunchPadTabEnum.tools) &&
                !item?.appType?.includes(LaunchPadAppType.INTEGRATION)
            ) {
                return false;
            }

            if (item?.displayInLaunchPad === false) return false;

            return contractName?.includes(lowerSearch) || appName?.includes(lowerSearch);
        });
    }, [legacyAppsAndContracts, searchInput, tab]);

    // Filter coming soon apps for display
    const filteredComingSoonApps = useMemo(() => {
        const lowerSearch = searchInput?.toLowerCase() || '';

        return comingSoonApps.filter(item => {
            const appName = item?.name?.toLowerCase() || '';

            // Tab filtering
            if (
                tab === LaunchPadTabEnum.ai &&
                !item?.launchPadTab?.includes(LaunchPadTabEnum.ai) &&
                !item?.appType?.includes(LaunchPadAppType.AI)
            ) {
                return false;
            }

            if (
                tab === LaunchPadTabEnum.learning &&
                !item?.launchPadTab?.includes(LaunchPadTabEnum.learning) &&
                !item?.appType?.includes(LaunchPadAppType.LEARNING)
            ) {
                return false;
            }

            if (
                tab === LaunchPadTabEnum.games &&
                !item?.launchPadTab?.includes(LaunchPadTabEnum.games) &&
                !item?.appType?.includes(LaunchPadAppType.GAME)
            ) {
                return false;
            }

            if (
                tab === LaunchPadTabEnum.tools &&
                !item?.launchPadTab?.includes(LaunchPadTabEnum.tools) &&
                !item?.appType?.includes(LaunchPadAppType.INTEGRATION)
            ) {
                return false;
            }

            return appName?.includes(lowerSearch);
        });
    }, [comingSoonApps, searchInput, tab]);

    // Create custom app from query params if provided
    const customAppFromQueryParams: LaunchPadAppListItemType | null = useMemo(() => {
        if (embedUrlParam) {
            return {
                id: 'preview',
                name: appNameParam || 'Partner App',
                description: 'Custom embedded application',
                img: appImageParam || 'https://cdn.filestackcontent.com/Ja9TRvGVRsuncjqpxedb',
                embedUrl: embedUrlParam,
                launchPadTab: [LaunchPadTabEnum.all],
                appType: [LaunchPadAppType.INTEGRATION],
            };
        }
        return null;
    }, [embedUrlParam, appNameParam, appImageParam]);

    return (
        <IonPage className="bg-white">
            <MainHeader customClassName="bg-white" />
            <GenericErrorBoundary>
                <IonContent fullscreen scrollY={true} color="grayscale-100">
                    <div className="flex flex-col items-center w-full">
                        <LaunchPadHeader>
                            <div className="flex flex-col gap-3 w-full max-w-[600px] px-3">
                                {/* Section Header */}
                                <h2 className="text-grayscale-900 font-bold text-xl relative z-10 mt-[-30px] sm:mt-[-50px]">
                                    App Store
                                </h2>

                                {/* Featured Carousel - shows apps with FEATURED_CAROUSEL promotion level */}
                                {featuredCarouselApps && featuredCarouselApps.length > 0 && (
                                    <FeaturedCarousel
                                        apps={featuredCarouselApps}
                                        installedAppIds={installedListingIds}
                                        onInstallSuccess={refetchInstalledApps}
                                        hideScrollDots={true}
                                    />
                                )}
                                <LaunchPadAppTabs tab={tab} setTab={setTab} />
                                <LaunchPadSearch
                                    searchInput={searchInput}
                                    setSearchInput={setSearchInput}
                                    filterBy={filterBy}
                                    setFilterBy={setFilterBy}
                                    sortBy={sortBy}
                                    setSortBy={setSortBy}
                                    onFocus={() => setIsSearchFocused(true)}
                                    onBlur={() => setIsSearchFocused(false)}
                                />
                            </div>
                        </LaunchPadHeader>
                        <div className="flex-grow flex flex-col items-center justify-start w-full pb-8 px-4 bg-grayscale-100">
                            {searchInput.length > 0 ? (
                                <>
                                    <IonList
                                        lines="none"
                                        className="w-full max-w-[600px] bg-grayscale-100"
                                    >
                                        {customAppFromQueryParams && (
                                            <LaunchPadAppListItem
                                                key="custom-app-preview"
                                                app={customAppFromQueryParams}
                                                filterBy={filterBy}
                                            />
                                        )}

                                        {/* Installed App Store Apps (shown first) */}
                                        {filteredInstalledApps.length > 0 && (
                                            <>
                                                <div className="px-2 pt-4 pb-2">
                                                    <p className="text-sm font-semibold text-grayscale-600 uppercase tracking-wide">
                                                        Your Apps
                                                    </p>
                                                </div>
                                                {filteredInstalledApps.map(app => (
                                                    <AppStoreListItem
                                                        key={`installed-${app.listing_id}`}
                                                        listing={app}
                                                        isInstalled={true}
                                                        onInstallSuccess={refetchInstalledApps}
                                                    />
                                                ))}
                                            </>
                                        )}

                                        {/* Legacy Apps and Contracts */}
                                        {sortedAppsAndContracts?.map((item, index) => {
                                            if (item?.data) {
                                                const data = item?.data;
                                                const isPending = item?.pending;

                                                return (
                                                    <LaunchPadContractListItem
                                                        key={`contract-${index}`}
                                                        contract={data}
                                                        isPending={isPending}
                                                        filterBy={filterBy}
                                                    />
                                                );
                                            }

                                            const app = item as LaunchPadAppListItemType;

                                            return (
                                                <LaunchPadAppListItem
                                                    key={`app-${index}`}
                                                    app={app}
                                                    filterBy={filterBy}
                                                />
                                            );
                                        })}

                                        {/* Available App Store Apps (discovery) */}
                                        {filteredAvailableApps.length > 0 && (
                                            <>
                                                <div className="px-2 pt-6 pb-2">
                                                    <p className="text-sm font-semibold text-grayscale-600 uppercase tracking-wide">
                                                        Discover More Apps
                                                    </p>
                                                </div>
                                                {filteredAvailableApps.map(app => (
                                                    <AppStoreListItem
                                                        key={`available-${app.listing_id}`}
                                                        listing={app}
                                                        isInstalled={false}
                                                        onInstallSuccess={refetchInstalledApps}
                                                    />
                                                ))}
                                            </>
                                        )}
                                    </IonList>
<<<<<<< HEAD
                                    {filteredAppsAndContracts.length === 0 &&
                                        !customAppFromQueryParams && (
                                            <div className="w-full flex items-center justify-center z-10">
                                                <div className="w-full max-w-[550px] flex items-center justify-start px-2 border-t-[1px] border-solid border-grayscale-200 pt-2">
                                                    <p className="text-grayscale-800 text-base font-normal font-notoSans">
                                                        No results found for{' '}
                                                        <span className="text-black italic">
                                                            {searchInput}
                                                        </span>
                                                    </p>
                                                </div>
=======

                                    {filteredAppsAndContracts.length === 0 && 
                                     filteredInstalledApps.length === 0 && 
                                     filteredAvailableApps.length === 0 && 
                                     !customAppFromQueryParams && (
                                        <div className="w-full flex items-center justify-center z-10">
                                            <div className="w-full max-w-[550px] flex items-center justify-start px-2 border-t-[1px] border-solid border-grayscale-200 pt-2">
                                                <p className="text-grayscale-800 text-base font-normal font-notoSans">
                                                    No results found for{' '}
                                                    <span className="text-black italic">
                                                        {searchInput}
                                                    </span>
                                                </p>
>>>>>>> 04c68ba5
                                            </div>
                                        )}
                                </>
                            ) : (
                                <IonList
                                    lines="none"
                                    className="w-full max-w-[600px] bg-grayscale-100"
                                >
                                    {/* Installed App Store Apps (shown at top) */}
                                    {filteredInstalledApps.length > 0 && (
                                        <>
                                            <div className="px-2 pt-4 pb-2">
                                                <p className="text-sm font-semibold text-grayscale-600 uppercase tracking-wide">
                                                    Your Installed Apps
                                                </p>
                                            </div>
                                            {filteredInstalledApps.map(app => (
                                                <AppStoreListItem
                                                    key={`installed-${app.listing_id}`}
                                                    listing={app}
                                                    isInstalled={true}
                                                    onInstallSuccess={refetchInstalledApps}
                                                />
                                            ))}
                                        </>
                                    )}

                                    {/* Featured Apps (Curated List apps) */}
                                    {filteredCuratedApps.length > 0 && (
                                        <>
                                            <div className="px-2 pt-4 pb-2">
                                                <p className="text-sm font-semibold text-grayscale-600 uppercase tracking-wide">
                                                    Featured Apps
                                                </p>
                                            </div>
                                            {filteredCuratedApps.map(app => (
                                                <AppStoreListItem
                                                    key={`curated-${app.listing_id}`}
                                                    listing={app}
                                                    isInstalled={false}
                                                    onInstallSuccess={refetchInstalledApps}
                                                />
                                            ))}
                                        </>
                                    )}

                                    {/* Discover More (Standard apps - only show when searching) */}
                                    {searchInput.length > 0 && nonPromotedAvailableApps.length > 0 && (
                                        <>
                                            <div className="px-2 pt-4 pb-2">
                                                <p className="text-sm font-semibold text-grayscale-600 uppercase tracking-wide">
                                                    Search Results
                                                </p>
                                            </div>
                                            {nonPromotedAvailableApps.map(app => (
                                                <AppStoreListItem
                                                    key={`available-${app.listing_id}`}
                                                    listing={app}
                                                    isInstalled={false}
                                                    onInstallSuccess={refetchInstalledApps}
                                                />
                                            ))}
                                        </>
                                    )}

                                    {/* Consent Flow Contract (if applicable) */}
                                    {contractDetails &&
                                        !hasConsented &&
                                        tab === LaunchPadTabEnum.all && (
                                            <LaunchPadContractListItem
                                                contract={contractDetails}
                                            />
                                        )}

                                    {customAppFromQueryParams && (
                                        <LaunchPadAppListItem
                                            key="custom-app-preview"
                                            app={customAppFromQueryParams}
                                            filterBy={filterBy}
                                        />
                                    )}

                                    {/* Legacy Apps and Contracts (non-coming-soon) */}
                                    {filteredLegacyApps.length > 0 && (
                                        <>
                                            <div className="px-2 pt-4 pb-2">
                                                <p className="text-sm font-semibold text-grayscale-600 uppercase tracking-wide">
                                                    {(filteredInstalledApps.length > 0 || filteredAvailableApps.length > 0) ? 'More Apps' : 'Apps'}
                                                </p>
                                            </div>
                                            {filteredLegacyApps.map((item, index) => {
                                                if (
                                                    item?.data &&
                                                    (tab === LaunchPadTabEnum.all ||
                                                        tab === LaunchPadTabEnum.tools ||
                                                        tab === LaunchPadTabEnum.games)
                                                ) {
                                                    const data = item?.data;
                                                    const isPending = item?.pending;

                                                    if (
                                                        tab === LaunchPadTabEnum.games &&
                                                        !data.needsGuardianConsent
                                                    )
                                                        return undefined;

                                                    if (
                                                        tab === LaunchPadTabEnum.tools &&
                                                        data.needsGuardianConsent
                                                    )
                                                        return undefined;

                                                    return (
                                                        <LaunchPadContractListItem
                                                            key={`contract-${index}`}
                                                            contract={data}
                                                            isPending={isPending}
                                                            filterBy={filterBy}
                                                        />
                                                    );
                                                }

                                                const app = item as LaunchPadAppListItemType;

                                                return (
                                                    <LaunchPadAppListItem
                                                        key={`app-${index}`}
                                                        app={app}
                                                        filterBy={filterBy}
                                                    />
                                                );
                                            })}
                                        </>
                                    )}

                                    {/* Coming Soon Apps (shown last) */}
                                    {filteredComingSoonApps.length > 0 && (
                                        <>
                                            <div className="px-2 pt-4 pb-2">
                                                <p className="text-sm font-semibold text-grayscale-600 uppercase tracking-wide">
                                                    Coming Soon
                                                </p>
                                            </div>
                                            {filteredComingSoonApps.map((app, index) => (
                                                <LaunchPadAppListItem
                                                    key={`coming-soon-${index}`}
                                                    app={app as LaunchPadAppListItemType}
                                                    filterBy={filterBy}
                                                />
                                            ))}
                                        </>
                                    )}

                                    {filterBy === LaunchPadFilterOptionsEnum.allApps &&
                                        tab === LaunchPadTabEnum.all && <LaunchPadBecomeAnApp />}
                                </IonList>
                            )}
                        </div>
                    </div>
                </IonContent>
            </GenericErrorBoundary>
        </IonPage>
    );
};

export default LaunchPad;<|MERGE_RESOLUTION|>--- conflicted
+++ resolved
@@ -528,19 +528,6 @@
                                             </>
                                         )}
                                     </IonList>
-<<<<<<< HEAD
-                                    {filteredAppsAndContracts.length === 0 &&
-                                        !customAppFromQueryParams && (
-                                            <div className="w-full flex items-center justify-center z-10">
-                                                <div className="w-full max-w-[550px] flex items-center justify-start px-2 border-t-[1px] border-solid border-grayscale-200 pt-2">
-                                                    <p className="text-grayscale-800 text-base font-normal font-notoSans">
-                                                        No results found for{' '}
-                                                        <span className="text-black italic">
-                                                            {searchInput}
-                                                        </span>
-                                                    </p>
-                                                </div>
-=======
 
                                     {filteredAppsAndContracts.length === 0 && 
                                      filteredInstalledApps.length === 0 && 
@@ -554,7 +541,6 @@
                                                         {searchInput}
                                                     </span>
                                                 </p>
->>>>>>> 04c68ba5
                                             </div>
                                         )}
                                 </>
