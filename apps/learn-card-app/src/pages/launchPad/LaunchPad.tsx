import React, { useEffect, useMemo, useState } from 'react';
import queryString from 'query-string';
import { useHistory, useLocation } from 'react-router-dom';

import useLaunchPadApps from './useLaunchPadApps';
import {
    LaunchPadAppListItem as LaunchPadAppListItemType,
    LaunchPadAppType,
} from 'learn-card-base';
import { UseQueryResult } from '@tanstack/react-query';
import { useFlags } from 'launchdarkly-react-client-sdk';
import useAppConnectModal from '../../hooks/useConnectAppModal';
import { useLaunchPadContracts } from './useLaunchPadContracts';
import { useConsentFlowByUri } from '../consentFlow/useConsentFlow';

import { IonPage, IonContent, IonList } from '@ionic/react';
import LaunchPadHeader from './LaunchPadHeader/LaunchPadHeader';
import LaunchPadActionModal from './LaunchPadHeader/LaunchPadActionModal';
import LaunchPadBecomeAnApp from './LaunchPadBecomeAnApp';
import LaunchPadAppListItem from './LaunchPadAppListItem';
import LaunchPadContractListItem from './LaunchPadContractListItem';
import MainHeader from '../../components/main-header/MainHeader';
import LaunchPadSearch from './LaunchPadSearch/LaunchPadSearch';
import LaunchPadAppTabs, { LaunchPadTabEnum } from './LaunchPadHeader/LaunchPadAppTabs';
import GenericErrorBoundary from '../../components/generic/GenericErrorBoundary';

import { aiPassportApps } from '../../components/ai-passport-apps/aiPassport-apps.helpers';
import { useModal, ModalTypes, useIsCurrentUserLCNUser } from 'learn-card-base';
import useLCNGatedAction from '../../components/network-prompts/hooks/useLCNGatedAction';
import {
    LaunchPadFilterOptionsEnum,
    LaunchPadSortOptionsEnum,
} from './LaunchPadSearch/launchpad-search.helpers';

import useAppStore, { mapTabToCategory } from './useAppStore';
import AppStoreListItem from './AppStoreListItem';
import FeaturedCarousel from './FeaturedCarousel';

type LaunchPadItem = Partial<LaunchPadAppListItemType> &
    Partial<UseQueryResult> & {
        launchPadTab?: LaunchPadTabEnum[];
        url?: string;
        pending?: boolean;
        data?: any;
    };

const LaunchPad: React.FC = () => {
    const flags = useFlags();
    const history = useHistory();
    const { search } = useLocation();
    const {
        connectTo,
        challenge,
        uri,
        returnTo,
        suppressContractModal,
<<<<<<< HEAD
=======
        skipLPAction,
        boostUri,
        vc_request_url,
        claim,
>>>>>>> 7e14d1f2
        embedUrl,
        appName,
        appImage,
    } = queryString.parse(search);
    const contractUri = Array.isArray(uri) ? uri[0] ?? '' : uri ?? '';
    const embedUrlParam = Array.isArray(embedUrl) ? embedUrl[0] ?? '' : embedUrl ?? '';
    const appNameParam = Array.isArray(appName) ? appName[0] ?? '' : appName ?? '';
    const appImageParam = Array.isArray(appImage) ? appImage[0] ?? '' : appImage ?? '';

    const [tab, setTab] = useState(LaunchPadTabEnum.all);
    const [filterBy, setFilterBy] = useState<LaunchPadFilterOptionsEnum>(
        LaunchPadFilterOptionsEnum.allApps
    );
    const [sortBy, setSortBy] = useState<LaunchPadSortOptionsEnum>(
        LaunchPadSortOptionsEnum.featuredBy
    );
    const [searchInput, setSearchInput] = useState<string>('');
    const [isSearchFocused, setIsSearchFocused] = useState<boolean>(false);

    // App Store hooks
    const { useBrowseAppStore, useFeaturedCarouselApps, useCuratedListApps, useInstalledApps } =
        useAppStore();

    // Get category filter based on current tab
    const appStoreCategory = useMemo(() => mapTabToCategory(tab), [tab]);

    // Fetch installed apps
    const {
        data: installedAppsData,
        isLoading: isLoadingInstalledApps,
        refetch: refetchInstalledApps,
    } = useInstalledApps({ limit: 50 });

    // Fetch browsable apps (for search/discovery)
    const { data: browseAppsData, isLoading: isLoadingBrowseApps } = useBrowseAppStore({
        category: appStoreCategory,
        limit: 50,
    });

    // Fetch featured carousel apps
    const { data: featuredCarouselApps } = useFeaturedCarouselApps();

    // Fetch curated list apps
    const { data: curatedListApps } = useCuratedListApps();

    const installedApps = installedAppsData?.records ?? [];
    const browseApps = browseAppsData?.records ?? [];

    // Filter browse apps that aren't already installed
    const installedListingIds = new Set(installedApps.map(app => app.listing_id));

    const availableApps = browseApps.filter(app => !installedListingIds.has(app.listing_id));

    // Curated apps that aren't installed (for "Featured Apps" section)
    const curatedAppsNotInstalled = useMemo(
        () => (curatedListApps ?? []).filter(app => !installedListingIds.has(app.listing_id)),
        [curatedListApps, installedListingIds]
    );

    const { newModal } = useModal({ desktop: ModalTypes.Freeform, mobile: ModalTypes.Freeform });
    const { data: isNetworkUser, isLoading: isNetworkUserLoading } = useIsCurrentUserLCNUser();
    const { gate } = useLCNGatedAction();

    const connectToProfileId = (!Array.isArray(connectTo) ? connectTo : undefined) || '';
    const connectChallenge = (!Array.isArray(challenge) ? challenge : undefined) || '';

    const { presentConnectAppModal, loading: modalLoading } = useAppConnectModal(
        connectToProfileId,
        connectChallenge
    );

    if (connectToProfileId && connectChallenge && !modalLoading) {
        presentConnectAppModal({
            cssClass: 'center-modal network-accept-modal',
            showBackdrop: false,
            onDidDismiss: dismissInfo => {
                if (dismissInfo.detail.role === 'backdrop') {
                    history.push('/launchpad');
                }
            },
        });
    }

    const {
        contract: contractDetails,
        openConsentFlowModal,
        consentedContractLoading,
        hasConsented,
    } = useConsentFlowByUri(contractUri);

    useEffect(() => {
        if (contractDetails && !suppressContractModal && !consentedContractLoading) {
            const searchParams = new URLSearchParams(window.location.search);
            searchParams.set('suppressContractModal', 'true');
            history.push({
                search: searchParams.toString(),
            });
            openConsentFlowModal();
        }
    }, [contractDetails, suppressContractModal, consentedContractLoading]);

    useEffect(() => {
        if (isNetworkUserLoading) return;
        if (!isNetworkUser) return;
        if (consentedContractLoading) return;

        const skipParam = Array.isArray(skipLPAction) ? skipLPAction[0] : skipLPAction;
        const shouldSkip =
            skipParam === '1' ||
            (typeof skipParam === 'string' && skipParam.toLowerCase() === 'true');
        if (shouldSkip) return;

        if (connectToProfileId && connectChallenge) return;

        if (contractDetails && !hasConsented && !suppressContractModal) return;

        const claimParam = Array.isArray(claim) ? claim[0] : claim;
        const isClaiming =
            claimParam === '1' ||
            (typeof claimParam === 'string' && claimParam.toLowerCase() === 'true');
        if (isClaiming) return;

        const boostParam = Array.isArray(boostUri) ? boostUri[0] : boostUri;
        if (boostParam) return;

        const vcReqParam = Array.isArray(vc_request_url) ? vc_request_url[0] : vc_request_url;
        if (vcReqParam) return;

        const SHOWN_KEY = 'lp_action_shown_after_login';
        if (sessionStorage.getItem(SHOWN_KEY)) return;

        let cancelled = false;
        let rafId: number | null = null;

        const open = async () => {
            const { prompted } = await gate();
            if (cancelled || prompted) return;

            rafId = window.requestAnimationFrame(() => {
                newModal(<LaunchPadActionModal showFooterNav={true} />, {
                    className:
                        'w-full flex items-center justify-center bg-white/70 backdrop-blur-[5px]',
                    sectionClassName: '!max-w-[380px] disable-scrollbars',
                });
                sessionStorage.setItem(SHOWN_KEY, '1');
            });
        };

        void open();

        return () => {
            cancelled = true;
            if (rafId !== null) cancelAnimationFrame(rafId);
        };
    }, [
        isNetworkUser,
        isNetworkUserLoading,
        consentedContractLoading,
        gate,
        connectToProfileId,
        connectChallenge,
        contractDetails,
        hasConsented,
        suppressContractModal,
        skipLPAction,
        boostUri,
        vc_request_url,
    ]);

    let aiApps: LaunchPadItem[] = flags?.enableLaunchPadUpdates
        ? (aiPassportApps as unknown as LaunchPadItem[])
        : [];
    let apps: LaunchPadItem[] = useLaunchPadApps() as unknown as LaunchPadItem[];
    let contracts: LaunchPadItem[] = useLaunchPadContracts() as any;

    aiApps = aiApps.map(app => ({ ...app, launchPadTab: [LaunchPadTabEnum.ai] }));
    apps = apps.map(app => ({ ...app, launchPadTab: [LaunchPadTabEnum.tools] }));
    contracts = contracts.map(contract => ({
        ...contract,
        launchPadTab: contract.data?.needsGuardianConsent
            ? [LaunchPadTabEnum.games]
            : [LaunchPadTabEnum.tools],
    }));

    const aiAppContracts = aiApps.map(app => app.contractUri);

    // Separate legacy apps from coming soon apps
    const legacyAppsAndContracts = useMemo<LaunchPadItem[]>(() => {
        return [
            ...aiApps,
            ...apps,
            ...contracts?.filter(contract => !aiAppContracts.includes(contract?.data?.uri)),
        ];
    }, [aiApps, apps, contracts, aiAppContracts]);

    // Coming soon apps from LaunchDarkly flag
    const comingSoonApps = useMemo<LaunchPadItem[]>(() => {
        return (flags.comingSoonApps || []) as unknown as LaunchPadItem[];
    }, [flags.comingSoonApps]);

    // Combined for backwards compatibility with existing filtering
    const appsAndContracts = useMemo<LaunchPadItem[]>(() => {
        return [...legacyAppsAndContracts, ...comingSoonApps];
    }, [legacyAppsAndContracts, comingSoonApps]);

    const filteredAppsAndContracts = useMemo(() => {
        const lowerSearch = searchInput?.toLowerCase() || '';

        return appsAndContracts.filter(item => {
            const contractName = item?.data?.name?.toLowerCase() || '';
            const appName = item?.name?.toLowerCase() || '';

            if (
                tab === LaunchPadTabEnum.ai &&
                !item?.launchPadTab?.includes(LaunchPadTabEnum.ai) &&
                !item?.appType?.includes(LaunchPadAppType.AI)
            ) {
                return false;
            }
            if (
                tab === LaunchPadTabEnum.learning &&
                !item?.launchPadTab?.includes(LaunchPadTabEnum.learning) &&
                !item?.appType?.includes(LaunchPadAppType.LEARNING)
            ) {
                return false;
            }
            if (
                tab === LaunchPadTabEnum.games &&
                !item?.launchPadTab?.includes(LaunchPadTabEnum.games) &&
                !item?.appType?.includes(LaunchPadAppType.GAME)
            ) {
                return false;
            }
            if (
                tab === LaunchPadTabEnum.tools &&
                !item?.launchPadTab?.includes(LaunchPadTabEnum.tools) &&
                !item?.appType?.includes(LaunchPadAppType.INTEGRATION)
            ) {
                return false;
            }

            // if (item?.displayInLaunchPad === false) return false; // for apps

            return contractName?.includes(lowerSearch) || appName?.includes(lowerSearch);
        });
    }, [appsAndContracts, searchInput]);

    const sortedAppsAndContracts = useMemo(() => {
        const withDemoFirst = filteredAppsAndContracts.slice().sort((a, b) => {
            const nameA = (a?.name || a?.data?.name || '')?.toLowerCase();
            const nameB = (b?.name || b?.data?.name || '')?.toLowerCase();

            if (nameA === 'demo school') return -1;
            if (nameB === 'demo school') return 1;

            if (sortBy === LaunchPadSortOptionsEnum.alphabetical) {
                return nameA.localeCompare(nameB);
            }

            return 0; // default: no sort for other modes
        });

        return withDemoFirst;
    }, [filteredAppsAndContracts, sortBy]);

    // Filter app store apps based on search and category
    const filteredInstalledApps = useMemo(() => {
        const lowerSearch = searchInput?.toLowerCase() || '';

        return installedApps.filter(app => {
            // Filter by category/tab
            if (
                appStoreCategory &&
                app.category?.toLowerCase() !== appStoreCategory.toLowerCase()
            ) {
                return false;
            }

            // Filter by search
            if (lowerSearch) {
                const nameMatch = app.display_name?.toLowerCase().includes(lowerSearch);
                const taglineMatch = app.tagline?.toLowerCase().includes(lowerSearch);

                return nameMatch || taglineMatch;
            }

            return true;
        });
    }, [installedApps, searchInput, appStoreCategory]);

    // Set of featured carousel and curated app IDs (to avoid duplicates in regular browse)
    const featuredAndCuratedIds = useMemo(() => {
        const ids = new Set<string>();
        (featuredCarouselApps ?? []).forEach(app => ids.add(app.listing_id));
        (curatedListApps ?? []).forEach(app => ids.add(app.listing_id));
        return ids;
    }, [featuredCarouselApps, curatedListApps]);

    const filteredAvailableApps = useMemo(() => {
        const lowerSearch = searchInput?.toLowerCase() || '';

        return availableApps.filter(app => {
            // Filter by search
            if (lowerSearch) {
                const nameMatch = app.display_name?.toLowerCase().includes(lowerSearch);
                const taglineMatch = app.tagline?.toLowerCase().includes(lowerSearch);

                return nameMatch || taglineMatch;
            }

            return true;
        });
    }, [availableApps, searchInput]);

    // Filtered curated apps (for Featured Apps section)
    const filteredCuratedApps = useMemo(() => {
        const lowerSearch = searchInput?.toLowerCase() || '';

        return curatedAppsNotInstalled.filter(app => {
            // Filter by category if one is selected
            if (
                appStoreCategory &&
                app.category?.toLowerCase() !== appStoreCategory.toLowerCase()
            ) {
                return false;
            }

            if (lowerSearch) {
                const nameMatch = app.display_name?.toLowerCase().includes(lowerSearch);
                const taglineMatch = app.tagline?.toLowerCase().includes(lowerSearch);
                return nameMatch || taglineMatch;
            }

            return true;
        });
    }, [curatedAppsNotInstalled, searchInput, appStoreCategory]);

    // Non-promoted available apps (for Discover More section)
    const nonPromotedAvailableApps = useMemo(() => {
        return filteredAvailableApps.filter(app => !featuredAndCuratedIds.has(app.listing_id));
    }, [filteredAvailableApps, featuredAndCuratedIds]);

    // Filter legacy apps (non-coming-soon) for display
    const filteredLegacyApps = useMemo(() => {
        const lowerSearch = searchInput?.toLowerCase() || '';

        return legacyAppsAndContracts.filter(item => {
            const contractName = item?.data?.name?.toLowerCase() || '';
            const appName = item?.name?.toLowerCase() || '';

            // Tab filtering
            if (
                tab === LaunchPadTabEnum.ai &&
                !item?.launchPadTab?.includes(LaunchPadTabEnum.ai) &&
                !item?.appType?.includes(LaunchPadAppType.AI)
            ) {
                return false;
            }

            if (
                tab === LaunchPadTabEnum.learning &&
                !item?.launchPadTab?.includes(LaunchPadTabEnum.learning) &&
                !item?.appType?.includes(LaunchPadAppType.LEARNING)
            ) {
                return false;
            }

            if (
                tab === LaunchPadTabEnum.games &&
                !item?.launchPadTab?.includes(LaunchPadTabEnum.games) &&
                !item?.appType?.includes(LaunchPadAppType.GAME)
            ) {
                return false;
            }

            if (
                tab === LaunchPadTabEnum.tools &&
                !item?.launchPadTab?.includes(LaunchPadTabEnum.tools) &&
                !item?.appType?.includes(LaunchPadAppType.INTEGRATION)
            ) {
                return false;
            }

            if (item?.displayInLaunchPad === false) return false;

            return contractName?.includes(lowerSearch) || appName?.includes(lowerSearch);
        });
    }, [legacyAppsAndContracts, searchInput, tab]);

    // Filter coming soon apps for display
    const filteredComingSoonApps = useMemo(() => {
        const lowerSearch = searchInput?.toLowerCase() || '';

        return comingSoonApps.filter(item => {
            const appName = item?.name?.toLowerCase() || '';

            // Tab filtering
            if (
                tab === LaunchPadTabEnum.ai &&
                !item?.launchPadTab?.includes(LaunchPadTabEnum.ai) &&
                !item?.appType?.includes(LaunchPadAppType.AI)
            ) {
                return false;
            }

            if (
                tab === LaunchPadTabEnum.learning &&
                !item?.launchPadTab?.includes(LaunchPadTabEnum.learning) &&
                !item?.appType?.includes(LaunchPadAppType.LEARNING)
            ) {
                return false;
            }

            if (
                tab === LaunchPadTabEnum.games &&
                !item?.launchPadTab?.includes(LaunchPadTabEnum.games) &&
                !item?.appType?.includes(LaunchPadAppType.GAME)
            ) {
                return false;
            }

            if (
                tab === LaunchPadTabEnum.tools &&
                !item?.launchPadTab?.includes(LaunchPadTabEnum.tools) &&
                !item?.appType?.includes(LaunchPadAppType.INTEGRATION)
            ) {
                return false;
            }

            return appName?.includes(lowerSearch);
        });
    }, [comingSoonApps, searchInput, tab]);

    // Create custom app from query params if provided
    const customAppFromQueryParams: LaunchPadAppListItemType | null = useMemo(() => {
        if (embedUrlParam) {
            return {
                id: 'preview',
                name: appNameParam || 'Partner App',
                description: 'Custom embedded application',
                img: appImageParam || 'https://cdn.filestackcontent.com/Ja9TRvGVRsuncjqpxedb',
                isConnected: true,
                displayInLaunchPad: true,
                handleConnect: () => {},
                handleView: () => {},
                embedUrl: embedUrlParam,
                launchPadTab: [LaunchPadTabEnum.all],
                appType: [LaunchPadAppType.INTEGRATION],
            };
        }
        return null;
    }, [embedUrlParam, appNameParam, appImageParam]);

    return (
        <IonPage className="bg-white">
            <MainHeader customClassName="bg-white" />
            <GenericErrorBoundary>
                <IonContent fullscreen scrollY={true} color="grayscale-100">
                    <div className="flex flex-col items-center w-full">
                        <LaunchPadHeader>
                            <div className="flex flex-col gap-3 w-full max-w-[600px] px-3">
                                {/* Section Header */}
                                <h2 className="text-grayscale-900 font-bold text-xl relative z-10 mt-[-30px] sm:mt-[-50px]">
                                    App Store
                                </h2>

                                {/* Featured Carousel - shows apps with FEATURED_CAROUSEL promotion level */}
                                {featuredCarouselApps && featuredCarouselApps.length > 0 && (
                                    <FeaturedCarousel
                                        apps={featuredCarouselApps}
                                        installedAppIds={installedListingIds}
                                        onInstallSuccess={refetchInstalledApps}
                                        hideScrollDots={true}
                                    />
                                )}
                                <LaunchPadAppTabs tab={tab} setTab={setTab} />
                                <LaunchPadSearch
                                    searchInput={searchInput}
                                    setSearchInput={setSearchInput}
                                    filterBy={filterBy}
                                    setFilterBy={setFilterBy}
                                    sortBy={sortBy}
                                    setSortBy={setSortBy}
                                    onFocus={() => setIsSearchFocused(true)}
                                    onBlur={() => setIsSearchFocused(false)}
                                />
                            </div>
                        </LaunchPadHeader>
                        <div className="flex-grow flex flex-col items-center justify-start w-full pb-8 px-4 bg-grayscale-100">
                            {searchInput.length > 0 ? (
                                <>
                                    <IonList
                                        lines="none"
                                        className="w-full max-w-[600px] bg-grayscale-100"
                                    >
                                        {customAppFromQueryParams && (
                                            <LaunchPadAppListItem
                                                key="custom-app-preview"
                                                app={customAppFromQueryParams}
                                                filterBy={filterBy}
                                            />
                                        )}

                                        {/* Installed App Store Apps (shown first) */}
                                        {filteredInstalledApps.length > 0 && (
                                            <>
                                                <div className="px-2 pt-4 pb-2">
                                                    <p className="text-sm font-semibold text-grayscale-600 uppercase tracking-wide">
                                                        Your Apps
                                                    </p>
                                                </div>
                                                {filteredInstalledApps.map(app => (
                                                    <AppStoreListItem
                                                        key={`installed-${app.listing_id}`}
                                                        listing={app}
                                                        isInstalled={true}
                                                        onInstallSuccess={refetchInstalledApps}
                                                    />
                                                ))}
                                            </>
                                        )}

                                        {/* Legacy Apps and Contracts */}
                                        {sortedAppsAndContracts?.map((item, index) => {
                                            if (item?.data) {
                                                const data = item?.data;
                                                const isPending = item?.pending;

                                                return (
                                                    <LaunchPadContractListItem
                                                        key={`contract-${index}`}
                                                        contract={data}
                                                        isPending={isPending}
                                                        filterBy={filterBy}
                                                    />
                                                );
                                            }

                                            const app = item as LaunchPadAppListItemType;

                                            return (
                                                <LaunchPadAppListItem
                                                    key={`app-${index}`}
                                                    app={app}
                                                    filterBy={filterBy}
                                                />
                                            );
                                        })}

                                        {/* Available App Store Apps (discovery) */}
                                        {filteredAvailableApps.length > 0 && (
                                            <>
                                                <div className="px-2 pt-6 pb-2">
                                                    <p className="text-sm font-semibold text-grayscale-600 uppercase tracking-wide">
                                                        Discover More Apps
                                                    </p>
                                                </div>
                                                {filteredAvailableApps.map(app => (
                                                    <AppStoreListItem
                                                        key={`available-${app.listing_id}`}
                                                        listing={app}
                                                        isInstalled={false}
                                                        onInstallSuccess={refetchInstalledApps}
                                                    />
                                                ))}
                                            </>
                                        )}
                                    </IonList>

                                    {filteredAppsAndContracts.length === 0 &&
                                        filteredInstalledApps.length === 0 &&
                                        filteredAvailableApps.length === 0 &&
                                        !customAppFromQueryParams && (
                                            <div className="w-full flex items-center justify-center z-10">
                                                <div className="w-full max-w-[550px] flex items-center justify-start px-2 border-t-[1px] border-solid border-grayscale-200 pt-2">
                                                    <p className="text-grayscale-800 text-base font-normal font-notoSans">
                                                        No results found for{' '}
                                                        <span className="text-black italic">
                                                            {searchInput}
                                                        </span>
                                                    </p>
                                                </div>
                                            </div>
                                        )}
                                </>
                            ) : (
                                <IonList
                                    lines="none"
                                    className="w-full max-w-[600px] bg-grayscale-100"
                                >
                                    {/* Installed App Store Apps (shown at top) */}
                                    {filteredInstalledApps.length > 0 && (
                                        <>
                                            <div className="px-2 pt-4 pb-2">
                                                <p className="text-sm font-semibold text-grayscale-600 uppercase tracking-wide">
                                                    Your Installed Apps
                                                </p>
                                            </div>
                                            {filteredInstalledApps.map(app => (
                                                <AppStoreListItem
                                                    key={`installed-${app.listing_id}`}
                                                    listing={app}
                                                    isInstalled={true}
                                                    onInstallSuccess={refetchInstalledApps}
                                                />
                                            ))}
                                        </>
                                    )}

                                    {/* Featured Apps (Curated List apps) */}
                                    {filteredCuratedApps.length > 0 && (
                                        <>
                                            <div className="px-2 pt-4 pb-2">
                                                <p className="text-sm font-semibold text-grayscale-600 uppercase tracking-wide">
                                                    Featured Apps
                                                </p>
                                            </div>
                                            {filteredCuratedApps.map(app => (
                                                <AppStoreListItem
                                                    key={`curated-${app.listing_id}`}
                                                    listing={app}
                                                    isInstalled={false}
                                                    onInstallSuccess={refetchInstalledApps}
                                                />
                                            ))}
                                        </>
                                    )}

                                    {/* Discover More (Standard apps - only show when searching) */}
                                    {searchInput.length > 0 &&
                                        nonPromotedAvailableApps.length > 0 && (
                                            <>
                                                <div className="px-2 pt-4 pb-2">
                                                    <p className="text-sm font-semibold text-grayscale-600 uppercase tracking-wide">
                                                        Search Results
                                                    </p>
                                                </div>
                                                {nonPromotedAvailableApps.map(app => (
                                                    <AppStoreListItem
                                                        key={`available-${app.listing_id}`}
                                                        listing={app}
                                                        isInstalled={false}
                                                        onInstallSuccess={refetchInstalledApps}
                                                    />
                                                ))}
                                            </>
                                        )}

                                    {/* Consent Flow Contract (if applicable) */}
                                    {contractDetails &&
                                        !hasConsented &&
                                        tab === LaunchPadTabEnum.all && (
                                            <LaunchPadContractListItem contract={contractDetails} />
                                        )}

                                    {customAppFromQueryParams && (
                                        <LaunchPadAppListItem
                                            key="custom-app-preview"
                                            app={customAppFromQueryParams}
                                            filterBy={filterBy}
                                        />
                                    )}

                                    {/* Legacy Apps and Contracts (non-coming-soon) */}
                                    {filteredLegacyApps.length > 0 && (
                                        <>
                                            <div className="px-2 pt-4 pb-2">
                                                <p className="text-sm font-semibold text-grayscale-600 uppercase tracking-wide">
                                                    {filteredInstalledApps.length > 0 ||
                                                    filteredAvailableApps.length > 0
                                                        ? 'More Apps'
                                                        : 'Apps'}
                                                </p>
                                            </div>
                                            {filteredLegacyApps.map((item, index) => {
                                                if (
                                                    item?.data &&
                                                    (tab === LaunchPadTabEnum.all ||
                                                        tab === LaunchPadTabEnum.tools ||
                                                        tab === LaunchPadTabEnum.games)
                                                ) {
                                                    const data = item?.data;
                                                    const isPending = item?.pending;

                                                    if (
                                                        tab === LaunchPadTabEnum.games &&
                                                        !data.needsGuardianConsent
                                                    )
                                                        return undefined;

                                                    if (
                                                        tab === LaunchPadTabEnum.tools &&
                                                        data.needsGuardianConsent
                                                    )
                                                        return undefined;

                                                    return (
                                                        <LaunchPadContractListItem
                                                            key={`contract-${index}`}
                                                            contract={data}
                                                            isPending={isPending}
                                                            filterBy={filterBy}
                                                        />
                                                    );
                                                }

                                                const app = item as LaunchPadAppListItemType;

                                                return (
                                                    <LaunchPadAppListItem
                                                        key={`app-${index}`}
                                                        app={app}
                                                        filterBy={filterBy}
                                                    />
                                                );
                                            })}
                                        </>
                                    )}

                                    {/* Coming Soon Apps (shown last) */}
                                    {filteredComingSoonApps.length > 0 && (
                                        <>
                                            <div className="px-2 pt-4 pb-2">
                                                <p className="text-sm font-semibold text-grayscale-600 uppercase tracking-wide">
                                                    Coming Soon
                                                </p>
                                            </div>
                                            {filteredComingSoonApps.map((app, index) => (
                                                <LaunchPadAppListItem
                                                    key={`coming-soon-${index}`}
                                                    app={app as LaunchPadAppListItemType}
                                                    filterBy={filterBy}
                                                />
                                            ))}
                                        </>
                                    )}

                                    {filterBy === LaunchPadFilterOptionsEnum.allApps &&
                                        tab === LaunchPadTabEnum.all && <LaunchPadBecomeAnApp />}
                                </IonList>
                            )}
                        </div>
                    </div>
                </IonContent>
            </GenericErrorBoundary>
        </IonPage>
    );
};

export default LaunchPad;<|MERGE_RESOLUTION|>--- conflicted
+++ resolved
@@ -54,13 +54,10 @@
         uri,
         returnTo,
         suppressContractModal,
-<<<<<<< HEAD
-=======
         skipLPAction,
         boostUri,
         vc_request_url,
         claim,
->>>>>>> 7e14d1f2
         embedUrl,
         appName,
         appImage,
