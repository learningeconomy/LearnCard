import React, { useEffect, useState } from 'react';
import UserQRCode from './UserQRCode/UserQRCode';
import QrCodeUserCardHeader from './QrCodeUserCardHeader';
import QrCodeUserCardBasicInfo from './QrCodeUserCardBasicInfo/QrCodeUserCardBasicInfo';
import QRCodeUserCardShareOptions from './QrCodeUserCardShareOptions/QrCodeUserCardShareOptions';

import { useWallet, useGetCurrentLCNUser } from 'learn-card-base';
import { getProfileIdFromLCNDidWeb } from 'learn-card-base/helpers/credentialHelpers';

const QrCodeUserCard: React.FC<{
    showBackButton?: boolean;
    handleBackButton?: () => void;
    handleClose?: () => void;
    cardTitle?: React.ReactNode | string | null;
    contractUri?: string;
    overrideShareLink?: string;
}> = ({
    showBackButton,
    handleBackButton,
    handleClose,
    cardTitle = null,
    contractUri,
    overrideShareLink,
}) => {
    const { initWallet } = useWallet();
    const { currentLCNUser } = useGetCurrentLCNUser();

    const [walletDid, setWalletDid] = useState('');
    const [showCompactHeader, setShowCompactHeader] = useState(false);

    const basicInfoRef = React.useRef<HTMLDivElement | null>(null);

    useEffect(() => {
        const getWalletDid = async () => {
            const wallet = await initWallet();
            setWalletDid(wallet?.id?.did());
        };
        if (!walletDid) getWalletDid();
    }, [walletDid]);

    // Observe when basic info scrolls out of view
    useEffect(() => {
        if (!basicInfoRef.current) return;

        const observer = new IntersectionObserver(
            ([entry]) => {
                // If NOT intersecting → show compact header
                setShowCompactHeader(!entry.isIntersecting);
            },
            { threshold: 0.99 }
        );

        observer.observe(basicInfoRef.current);
        return () => observer.disconnect();
    }, []);

    const profileId = currentLCNUser?.profileId || getProfileIdFromLCNDidWeb(walletDid);

    return (
<<<<<<< HEAD
        <div className="h-full w-full overflow-y-auto bg-white relative">
            <QrCodeUserCardHeader
                showCompact={showCompactHeader}
                showBackButton={showBackButton}
                handleBackButton={handleBackButton}
                handleClose={handleClose}
            />

            {cardTitle && (
                <div className="text-grayscale-900 text-lg font-semibold w-full">{cardTitle}</div>
            )}

            <div ref={basicInfoRef}>
                <QrCodeUserCardBasicInfo
                    profileId={profileId}
                    walletDid={walletDid}
                    contractUri={contractUri}
                    overrideShareLink={overrideShareLink}
                />
            </div>

            <UserQRCode
                profileId={profileId}
                walletDid={walletDid}
                contractUri={contractUri}
                overrideShareLink={overrideShareLink}
            />
            <QRCodeUserCardShareOptions
                contractUri={contractUri}
                profileId={profileId}
                overrideShareLink={overrideShareLink}
            />
        </div>
=======
        <>
            <div className="h-full w-full overflow-y-auto bg-white relative">
                <QrCodeUserCardHeader showCompact={showCompactHeader} />

                <div id="qr-code-user-card-screenshot" className="flex flex-col gap-2">
                    <div ref={basicInfoRef}>
                        <QrCodeUserCardBasicInfo profileId={profileId} walletDid={walletDid} />
                    </div>

                    <UserQRCode profileId={profileId} walletDid={walletDid} />
                </div>

                <QRCodeUserCardShareOptions />
            </div>
        </>
>>>>>>> 5257527d
    );
};

export default QrCodeUserCard;<|MERGE_RESOLUTION|>--- conflicted
+++ resolved
@@ -57,41 +57,6 @@
     const profileId = currentLCNUser?.profileId || getProfileIdFromLCNDidWeb(walletDid);
 
     return (
-<<<<<<< HEAD
-        <div className="h-full w-full overflow-y-auto bg-white relative">
-            <QrCodeUserCardHeader
-                showCompact={showCompactHeader}
-                showBackButton={showBackButton}
-                handleBackButton={handleBackButton}
-                handleClose={handleClose}
-            />
-
-            {cardTitle && (
-                <div className="text-grayscale-900 text-lg font-semibold w-full">{cardTitle}</div>
-            )}
-
-            <div ref={basicInfoRef}>
-                <QrCodeUserCardBasicInfo
-                    profileId={profileId}
-                    walletDid={walletDid}
-                    contractUri={contractUri}
-                    overrideShareLink={overrideShareLink}
-                />
-            </div>
-
-            <UserQRCode
-                profileId={profileId}
-                walletDid={walletDid}
-                contractUri={contractUri}
-                overrideShareLink={overrideShareLink}
-            />
-            <QRCodeUserCardShareOptions
-                contractUri={contractUri}
-                profileId={profileId}
-                overrideShareLink={overrideShareLink}
-            />
-        </div>
-=======
         <>
             <div className="h-full w-full overflow-y-auto bg-white relative">
                 <QrCodeUserCardHeader showCompact={showCompactHeader} />
@@ -107,7 +72,6 @@
                 <QRCodeUserCardShareOptions />
             </div>
         </>
->>>>>>> 5257527d
     );
 };
 
