--- conflicted
+++ resolved
@@ -214,22 +214,6 @@
 
     return (
         <div className="w-full flex items-center justify-center my-6 px-6">
-<<<<<<< HEAD
-            <QRCodeSVG
-                ref={qrCodeRef}
-                className="hidden"
-                value={link}
-                bgColor="transparent"
-                imageSettings={{
-                    src: QR_CODE_LOGO,
-                    height: 40,
-                    width: 40,
-                    excavate: false,
-                }}
-            />
-
-=======
->>>>>>> 5257527d
             <div className="w-full max-w-[400px]">
                 <h2 className="text-[24px] font-semibold text-grayscale-900">Download QR Code</h2>
                 <p className="text-grayscale-700 text-[17px] my-2">
