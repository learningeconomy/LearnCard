--- conflicted
+++ resolved
@@ -1,10 +1,5 @@
 packages:
-<<<<<<< HEAD
-  - 'packages/*'
-  - 'tools/*'
-=======
   - 'docs'
   - 'examples/*'
   - 'packages/*'
-  - 'services/*'
->>>>>>> 2824458b
+  - 'services/*'