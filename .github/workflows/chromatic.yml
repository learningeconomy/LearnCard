# .github/workflows/chromatic.yml

# Workflow name
name: 'Chromatic'

# Event for the workflow
<<<<<<< HEAD
on: 
  push:
    branches-ignore:
      - 'scouts'
=======
on:
  pull_request:
    types: [opened, synchronize]
>>>>>>> a1cb12dd

env:
  CI: true
  NODE_OPTIONS: "--max_old_space_size=2048"

# List of jobs
jobs:
  chromatic-deployment:
    # Operating System
    runs-on: ubuntu-latest
    # Job steps
    steps:
      - name: Checkout Repo
        uses: actions/checkout@v3
        with:
          ref: ${{ github.event.pull_request.head.ref }}
          fetch-depth: 0

      - name: Fetch main for NX comparison
        run: |
          git fetch --no-tags --prune --depth=5 origin main

      - name: Setup Node.js 20.x
        uses: actions/setup-node@v4
        with:
          node-version: 20.x

      - name: Install pnpm
        uses: pnpm/action-setup@v2
        id: pnpm-install
        with:
          version: 9
          run_install: false

      - name: Get pnpm store directory
        id: pnpm-cache
        run: echo "pnpm_cache_dir=$(pnpm store path)" >> $GITHUB_OUTPUT

      - name: Setup pnpm cache
        uses: actions/cache@v3
        with:
          path: ${{ steps.pnpm-cache.outputs.pnpm_cache_dir }}
          key: ${{ runner.os }}-pnpm-store-${{ hashFiles('**/pnpm-lock.yaml') }}
          restore-keys: |
            ${{ runner.os }}-pnpm-store-

      - name: Restore nx cache
        id: restore-nx-cache
        uses: actions/cache/restore@v3
        with:
          path: .nx-cache
          key: ${{ runner.os }}-nx-cache-${{ github.workflow }}

      - name: Install dependencies
        run: pnpm install --no-frozen-lockfile

      - name: Get Affected List
        id: affected
        run: echo "AFFECTED=$(pnpm exec nx print-affected --base=origin/main --head=HEAD --select=projects)" >> $GITHUB_ENV

      - name: Build @learncard/react
        if: contains(env.AFFECTED, 'react')
        run: pnpm exec nx build react

      - name: Publish to Chromatic
        if: contains(env.AFFECTED, 'react')
        uses: chromaui/action@v1
        with:
          projectToken: ${{ secrets.CHROMATIC_PROJECT_TOKEN }}
          exitZeroOnChanges: true # 👈 Option to prevent the workflow from failing
          workingDir: packages/react-learn-card

      - name: Save nx cache
        uses: actions/cache/save@v3
        with:
          path: .nx-cache
          key: ${{ steps.restore-nx-cache.outputs.cache-primary-key }}<|MERGE_RESOLUTION|>--- conflicted
+++ resolved
@@ -4,16 +4,10 @@
 name: 'Chromatic'
 
 # Event for the workflow
-<<<<<<< HEAD
 on: 
   push:
     branches-ignore:
       - 'scouts'
-=======
-on:
-  pull_request:
-    types: [opened, synchronize]
->>>>>>> a1cb12dd
 
 env:
   CI: true
