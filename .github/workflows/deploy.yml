--- conflicted
+++ resolved
@@ -1,73 +1,34 @@
 name: Deploy
 
 on:
-<<<<<<< HEAD
-  push:
-    branches:
-      - scouts
-=======
     push:
         branches:
-            - main
->>>>>>> 7a47d3da
+            - scouts
 
 concurrency: ${{ github.workflow }}-${{ github.ref }}
 
 env:
-<<<<<<< HEAD
-  CI: true
-  AWS_ACCESS_KEY_ID: ${{ secrets.AWS_ACCESS_KEY_ID }}
-  AWS_SECRET_ACCESS_KEY: ${{ secrets.AWS_SECRET_ACCESS_KEY }}
-  AWS_DEFAULT_REGION: us-east-1
-  SEED: ${{ secrets.SCOUTS_SEED }}
-  LEARN_CLOUD_SEED: ${{ secrets.SCOUTS_LEARN_CLOUD_SEED }}
-  LEARN_CLOUD_MONGO_URI: ${{ secrets.SCOUTS_LEARN_CLOUD_MONGO_URI }}
-  LEARN_CLOUD_MONGO_DB_NAME: ${{ secrets.SCOUTS_LEARN_CLOUD_MONGO_DB_NAME }}
-  DOMAIN_NAME: ${{ secrets.SCOUTS_DOMAIN_NAME }}
-  NOTIFICATIONS_SERVICE_WEBHOOK_URL: ${{ secrets.SCOUTS_NOTIFICATIONS_SERVICE_WEBHOOK_URL }}
-  NEO4J_URI: ${{ secrets.SCOUTS_NEO4J_URI }}
-  NEO4J_USERNAME: ${{ secrets.SCOUTS_NEO4J_USERNAME }}
-  NEO4J_PASSWORD: ${{ secrets.SCOUTS_NEO4J_PASSWORD }}
-  DD_API_KEY: ${{ secrets.DD_API_KEY }}
-  DD_ENV: ${{ secrets.DD_ENV }}
-  DD_SERVICE: ${{ secrets.DD_SERVICE }}
-  DD_SITE: ${{ secrets.DD_SITE }}
-  DD_VERSION: ${{ secrets.DD_VERSION }}
-  SENTRY_DSN: ${{ secrets.SENTRY_DSN }}
-  SENTRY_ENV: ${{ secrets.SCOUTS_SENTRY_ENV }}
-  LEARN_CLOUD_SENTRY_ENV: ${{ secrets.SCOUTS_LEARN_CLOUD_SENTRY_ENV }}
-  SENTRY_AUTH_TOKEN: ${{ secrets.SENTRY_AUTH_TOKEN }}
-  SENTRY_ORG: ${{ secrets.SENTRY_ORG }}
-  SENTRY_PROJECT: ${{ secrets.SENTRY_PROJECT }}
-  SERVER_URL: ${{ secrets.SERVER_URL }}
-  XAPI_ENDPOINT: ${{ secrets.XAPI_ENDPOINT }}
-  XAPI_USERNAME: ${{ secrets.XAPI_USERNAME }}
-  XAPI_PASSWORD: ${{ secrets.XAPI_PASSWORD }}
-  JWT_SIGNING_KEY: ${{ secrets.JWT_SIGNING_KEY }}
-  RSA_PUBLIC_KEY: ${{ secrets.RSA_PUBLIC_KEY }}
-  RSA_PRIVATE_KEY: ${{ secrets.RSA_PRIVATE_KEY }}
-=======
     CI: true
     AWS_ACCESS_KEY_ID: ${{ secrets.AWS_ACCESS_KEY_ID }}
     AWS_SECRET_ACCESS_KEY: ${{ secrets.AWS_SECRET_ACCESS_KEY }}
     AWS_DEFAULT_REGION: us-east-1
-    SEED: ${{ secrets.SEED }}
-    LEARN_CLOUD_SEED: ${{ secrets.LEARN_CLOUD_SEED }}
-    LEARN_CLOUD_MONGO_URI: ${{ secrets.LEARN_CLOUD_MONGO_URI }}
-    LEARN_CLOUD_MONGO_DB_NAME: ${{ secrets.LEARN_CLOUD_MONGO_DB_NAME }}
-    DOMAIN_NAME: ${{ secrets. DOMAIN_NAME }}
-    NOTIFICATIONS_SERVICE_WEBHOOK_URL: ${{ secrets.NOTIFICATIONS_SERVICE_WEBHOOK_URL }}
-    NEO4J_URI: ${{ secrets.NEO4J_URI }}
-    NEO4J_USERNAME: ${{ secrets.NEO4J_USERNAME }}
-    NEO4J_PASSWORD: ${{ secrets.NEO4J_PASSWORD }}
+    SEED: ${{ secrets.SCOUTS_SEED }}
+    LEARN_CLOUD_SEED: ${{ secrets.SCOUTS_LEARN_CLOUD_SEED }}
+    LEARN_CLOUD_MONGO_URI: ${{ secrets.SCOUTS_LEARN_CLOUD_MONGO_URI }}
+    LEARN_CLOUD_MONGO_DB_NAME: ${{ secrets.SCOUTS_LEARN_CLOUD_MONGO_DB_NAME }}
+    DOMAIN_NAME: ${{ secrets.SCOUTS_DOMAIN_NAME }}
+    NOTIFICATIONS_SERVICE_WEBHOOK_URL: ${{ secrets.SCOUTS_NOTIFICATIONS_SERVICE_WEBHOOK_URL }}
+    NEO4J_URI: ${{ secrets.SCOUTS_NEO4J_URI }}
+    NEO4J_USERNAME: ${{ secrets.SCOUTS_NEO4J_USERNAME }}
+    NEO4J_PASSWORD: ${{ secrets.SCOUTS_NEO4J_PASSWORD }}
     DD_API_KEY: ${{ secrets.DD_API_KEY }}
     DD_ENV: ${{ secrets.DD_ENV }}
     DD_SERVICE: ${{ secrets.DD_SERVICE }}
     DD_SITE: ${{ secrets.DD_SITE }}
     DD_VERSION: ${{ secrets.DD_VERSION }}
     SENTRY_DSN: ${{ secrets.SENTRY_DSN }}
-    SENTRY_ENV: ${{ secrets.SENTRY_ENV }}
-    LEARN_CLOUD_SENTRY_ENV: ${{ secrets.LEARN_CLOUD_SENTRY_ENV }}
+    SENTRY_ENV: ${{ secrets.SCOUTS_SENTRY_ENV }}
+    LEARN_CLOUD_SENTRY_ENV: ${{ secrets.SCOUTS_LEARN_CLOUD_SENTRY_ENV }}
     SENTRY_AUTH_TOKEN: ${{ secrets.SENTRY_AUTH_TOKEN }}
     SENTRY_ORG: ${{ secrets.SENTRY_ORG }}
     SENTRY_PROJECT: ${{ secrets.SENTRY_PROJECT }}
@@ -78,14 +39,13 @@
     JWT_SIGNING_KEY: ${{ secrets.JWT_SIGNING_KEY }}
     RSA_PUBLIC_KEY: ${{ secrets.RSA_PUBLIC_KEY }}
     RSA_PRIVATE_KEY: ${{ secrets.RSA_PRIVATE_KEY }}
->>>>>>> 7a47d3da
 
 jobs:
     deploy:
         name: Deploy
         runs-on: ubuntu-latest
         outputs:
-          affected: ${{ steps.affected.outputs.affected }}
+            affected: ${{ steps.affected.outputs.affected }}
         steps:
             - name: Checkout Repo
               uses: actions/checkout@v3
@@ -137,9 +97,9 @@
             - name: Get Affected List
               id: affected
               run: |
-                affected=$(pnpm exec nx print-affected --base=HEAD~1 --head=HEAD --select=projects)
-                echo "AFFECTED=$affected" >> $GITHUB_ENV       # for use in later steps of this job
-                echo "affected=$affected" >> $GITHUB_OUTPUT     # for passing to other jobs
+                  affected=$(pnpm exec nx print-affected --base=HEAD~1 --head=HEAD --select=projects)
+                  echo "AFFECTED=$affected" >> $GITHUB_ENV       # for use in later steps of this job
+                  echo "affected=$affected" >> $GITHUB_OUTPUT     # for passing to other jobs
 
             - name: Deploy Brain Service Lambda
               if: contains(env.AFFECTED, 'network-brain-service')
@@ -148,11 +108,11 @@
             - name: Deploy LearnCloud Lambda
               if: contains(env.AFFECTED, 'learn-cloud-service')
               run: pnpm exec nx serverless-deploy learn-cloud-service --stage production
-              
+
     generate-sdk:
         name: Generate SDK Clients for LearnCloud Network API
         needs: deploy
         if: contains(needs.deploy.outputs.affected, 'network-brain-service')
         uses: ./.github/workflows/open-api-generator.yml
         with:
-          affected: ${{ needs.deploy.outputs.affected }}
+            affected: ${{ needs.deploy.outputs.affected }}