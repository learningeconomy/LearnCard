const colors = require('tailwindcss/colors');

module.exports = {
    content: ['./src/**/*.{js,jsx,ts,tsx}'],
    theme: {
        extend: {
<<<<<<< HEAD
            boxShadow: {
                '3xl': '0px 0px 8px rgba(0, 0, 0, 0.25)',
            },
=======
>>>>>>> 5b1cb49a
            colors: {
                grayscale: {
                    50: '#6F7590',
                    100: '#EFF0F5',
                    200: '#E2E3E9',
                    300: '#C5C8D3',
                    400: '#A8ACBD',
                    500: '#8B91A7',
                    600: '#6F7590',
                    700: '#52597A',
                    800: '#353E64',
                    900: '#18224E',
                },
                emerald: {
                    50: '#D6FAF0',
                    100: '#BFEEE1',
                    200: '#9FE5D2',
                    300: '#80E0C6',
                    400: '#34EAB9',
                    500: '#40CBA6',
                    600: '#20C397',
                    700: '#00BA88',
                    800: '#008B66',
                    900: '#004633',
                },
                cyan: {
                    50: '#E7F9FD',
                    100: '#D0F3FC',
                    200: '#A0E7F8',
                    300: '#A0E7F8',
                    400: '#88E0F7',
                    500: '#71DAF5',
                    600: '#59D4F4',
                    700: '#41CEF2',
                    800: '#319BB5',
                    900: '#184D5B',
                },
                spice: {
                    50: '#FFEDE7',
                    100: '#FFDBCF',
                    200: '#FFB7A0',
                    300: '#FF9470',
                    400: '#FF7040',
                    500: '#FF5820',
                    600: '#FF4000',
                    700: '#DF3800',
                    800: '#BF3000',
                    900: '#802000',
                },
<<<<<<< HEAD
            },
=======
            }
>>>>>>> 5b1cb49a
        },
    },
    plugins: [],
};<|MERGE_RESOLUTION|>--- conflicted
+++ resolved
@@ -4,12 +4,9 @@
     content: ['./src/**/*.{js,jsx,ts,tsx}'],
     theme: {
         extend: {
-<<<<<<< HEAD
             boxShadow: {
                 '3xl': '0px 0px 8px rgba(0, 0, 0, 0.25)',
             },
-=======
->>>>>>> 5b1cb49a
             colors: {
                 grayscale: {
                     50: '#6F7590',
@@ -59,11 +56,7 @@
                     800: '#BF3000',
                     900: '#802000',
                 },
-<<<<<<< HEAD
-            },
-=======
             }
->>>>>>> 5b1cb49a
         },
     },
     plugins: [],
