--- conflicted
+++ resolved
@@ -340,11 +340,8 @@
     customIssuerName?: React.ReactNode | string | null;
     optionsTriggerOnClick?: () => void;
     dateDisplay?: string;
-<<<<<<< HEAD
     customDateDisplay?: React.ReactNode | string | null;
-=======
     verifierBadge?: React.ReactNode;
->>>>>>> f3bb6fc5
 };
 
 export type Attachment = {
