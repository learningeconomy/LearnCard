import React from 'react';

import CertificateCornerIcon from './CertificateCornerIcon';
import CertificateImageDisplay from './CertificateImageDisplay';
import CertDisplayCardSkillsCount from './CertDisplayCardSkillsCount';
import CertificateProfileImageDisplay from './CertificateProfileImageDisplay';

import Smiley from '../svgs/Smiley';
import Line from '../svgs/Line';

import {
    getInfoFromCredential,
    getNameFromProfile,
    getImageFromProfile,
    getCategoryLightColor,
    getCategoryDarkColor,
} from '../../helpers/credential.helpers';

import { VC, Profile } from '@learncard/types';
import { BoostAchievementCredential, LCCategoryEnum } from '../../types';
import VerifierStateBadgeAndText, {
    VerifierState,
    VERIFIER_STATES,
} from './VerifierStateBadgeAndText';

type CertificateFrontFaceProps = {
    isFront?: boolean;
    credential: VC | BoostAchievementCredential | any;
    categoryType?: LCCategoryEnum;
    issuerOverride?: Profile;
    issueeOverride?: Profile;
    trustedAppRegistry?: any[];
    subjectImageComponent?: React.ReactNode;
    issuerImageComponent?: React.ReactNode;
    customBodyCardComponent?: React.ReactNode;
    hideIssueDate?: boolean;
    handleViewBackFace?: () => void;
    showDetailsBtn?: boolean;
    formattedDisplayType?: string;
};

export const CertificateFrontFace: React.FC<CertificateFrontFaceProps> = ({
    isFront,
    credential,
    categoryType,
    issuerOverride,
    issueeOverride,
    trustedAppRegistry,
    subjectImageComponent,
    issuerImageComponent,
    customBodyCardComponent,
    hideIssueDate,
    handleViewBackFace,
    showDetailsBtn = false,
    formattedDisplayType,
}) => {
    const {
        title = '',
        createdAt,
        issuer: _issuer = '',
        issuee: _issuee = '',
        credentialSubject,
        imageUrl,
    } = getInfoFromCredential(credential, 'MMM dd, yyyy', { uppercaseDate: false });

    const issuee = issueeOverride || _issuee;
    const issuer = issuerOverride || _issuer;

    const { description } = credentialSubject?.achievement ?? {};

    const credentialLightColor = getCategoryLightColor(categoryType); // 500
    const credentialDarkColor = getCategoryDarkColor(categoryType); // 700

    let categoryTitle: string | undefined = categoryType;

    let textLightColor = `text-${credentialLightColor}`;
    let textDarkColor = `text-${credentialDarkColor}`;
    let borderColor = `border-${credentialLightColor}`;

    if (categoryType === LCCategoryEnum.accommodations) {
        textLightColor = 'text-amber-500';
        textDarkColor = 'text-amber-700';
        borderColor = 'border-amber-500';
    } else if (categoryType === LCCategoryEnum.accomplishments) {
        textLightColor = 'text-lime-500';
        textDarkColor = 'text-lime-700';
        borderColor = 'border-lime-500';
    } else if (categoryType === LCCategoryEnum.learningHistory) {
        categoryTitle = 'Course';
    } else if (categoryType === LCCategoryEnum.workHistory) {
        categoryTitle = 'Experiences';
        textLightColor = 'text-blue-500';
        textDarkColor = 'text-blue-700';
        borderColor = 'border-blue-500';
    }

    const issuerName = getNameFromProfile(issuer ?? '');
    const issueeName = getNameFromProfile(issuee ?? '');
    const issuerImage = getImageFromProfile(issuer ?? '');
    const issueeImage = getImageFromProfile(issuee ?? '');

    const issuerDid =
        typeof credential.issuer === 'string' ? credential.issuer : credential.issuer.id;

    let verifierState: VerifierState;
    if (credentialSubject?.id === issuerDid && issuerDid && issuerDid !== 'did:example:123') {
        // the extra "&& issuerDid" is so that the credential preview doesn't say "Self Verified"
        // the did:example:123 condition is so that we don't show this status from the Manage Boosts tab
        verifierState = VERIFIER_STATES.selfVerified;
    } else {
        const appRegistryEntry = trustedAppRegistry?.find(
            registryEntry => registryEntry.did === issuerDid
        );

        if (appRegistryEntry) {
            verifierState = appRegistryEntry.isTrusted
                ? VERIFIER_STATES.trustedVerifier
                : VERIFIER_STATES.untrustedVerifier;
        } else {
            verifierState = VERIFIER_STATES.unknownVerifier;
        }
    }
    const isSelfVerified = verifierState === VERIFIER_STATES.selfVerified;

    const issueeImageExists = issueeImage || subjectImageComponent;

    return (
        <section
            role="button"
            onClick={() => handleViewBackFace?.()}
            className="relative p-[13px] mt-[55px] bg-white border-[5px] rounded-[30px] border-soid border-grayscale-200 md:max-w-[300px] sm:max-w-[500px]"
        >
            <div className="w-[calc(100%-26px)] absolute top-[-52px]">
                <CertificateImageDisplay
                    imageUrl={imageUrl ?? ''}
                    className="mx-auto"
                    ribbonColor={textLightColor}
                />
            </div>

            <div
                className={`flex flex-col gap-[15px] items-center px-[20px] pt-[55px] ${
                    isSelfVerified ? 'pb-[20px]' : 'pb-[77px]'
                } border-solid border-[4px] ${borderColor} rounded-[30px]`}
            >
                <div className="flex flex-col gap-[5px] items-center">
                    <h1 className="text-grayscale-900 text-center text-[20px] font-jacques">
                        {title}
                    </h1>
                    <div
                        className={`${textLightColor} uppercase text-[14px] font-notoSans font-[600]`}
                    >
                        {formattedDisplayType}
                    </div>
                </div>

                {customBodyCardComponent}
                {issueeImageExists && !customBodyCardComponent && (
                    <CertificateProfileImageDisplay
                        imageUrl={issueeImage}
                        imageComponent={subjectImageComponent}
                        className={`flex justify-center items-center ${textDarkColor}`}
                        isIssuer={isSelfVerified}
                    />
                )}
                {!issueeImageExists && !customBodyCardComponent && (
                    <div className="h-[50px] w-[50px] rounded-full bg-grayscale-500 flex items-center justify-center">
                        <Smiley />
                    </div>
                )}

                <div className="text-[14px] text-grayscale-800 flex flex-col items-center w-full">
                    <span className="font-jacques flex gap-[5px] items-center w-full overflow-ellipsis whitespace-nowrap overflow-hidden justify-center">
                        {issueeName === '0 person' ? (
                            'Not yet awarded'
                        ) : (
                            <>Awarded to {issueeName || <Line width="60" />}</>
                        )}
                    </span>
                    {!hideIssueDate && <span className="font-jacques">on {createdAt}</span>}
                </div>

                <div className="flex flex-col gap-[10px] items-center">
                    {description && (
                        <div className="text-center text-grayscale-700 text-[12px] font-jacques line-clamp-4">
                            {description}
                        </div>
                    )}

                    <CertDisplayCardSkillsCount
                        skills={credential?.skills ?? []}
                        onClick={handleViewBackFace}
                    />

                    {isFront && showDetailsBtn && (
                        <button
                            type="button"
                            className="vc-toggle-side-button text-white shadow-bottom bg-[#00000099] px-[30px] py-[8px] rounded-[40px] text-[28px] tracking-[0.75px] uppercase leading-[28px] mt-[25px] w-fit select-none"
                            onClick={() => handleViewBackFace?.()}
                        >
                            Details
                        </button>
                    )}
                </div>

                <div className="flex flex-col gap-[5px] items-center w-full">
                    <span className="font-jacques text-[12px] text-grayscale-800">
                        Certified by
                    </span>
                    <span className="mb-[3px] pt-[3px] text-grayscale-900 text-[25px] leading-[90%] font-sacramento border-b-[1px] border-solid border-grayscale-200 w-full text-center overflow-ellipsis whitespace-normal scrollbar-hide">
                        {issuerName}
                    </span>

                    <VerifierStateBadgeAndText verifierState={verifierState} />
                </div>
<<<<<<< HEAD
                <div
                    className={`${textLightColor} uppercase text-[14px] font-notoSans font-[600]`}
                >
=======
                <div className={`${textLightColor} uppercase text-[14px] font-notoSans font-[600]`}>
>>>>>>> 2569980a
                    {categoryTitle}
                </div>
            </div>

            {categoryType && (
                <>
                    <CertificateCornerIcon categoryType={categoryType} position="top-left" />
                    <CertificateCornerIcon categoryType={categoryType} position="top-right" />
                    <CertificateCornerIcon categoryType={categoryType} position="bottom-left" />
                    <CertificateCornerIcon categoryType={categoryType} position="bottom-right" />
                </>
            )}

            {!isSelfVerified && (
                <CertificateProfileImageDisplay
                    imageUrl={issuerImage}
                    imageComponent={issuerImageComponent}
                    className={`w-[calc(100%-26px)] absolute bottom-0 flex justify-center items-center ${textDarkColor}`}
                    isIssuer
                />
            )}

            {/* so that tailwind will put these colors in the css */}
            <span className="hidden border-rose-500 text-spice-500 border-spice-500 border-cyan-500 text-cyan-500 border-indigo-500"></span>
        </section>
    );
};

export default CertificateFrontFace;<|MERGE_RESOLUTION|>--- conflicted
+++ resolved
@@ -213,13 +213,9 @@
 
                     <VerifierStateBadgeAndText verifierState={verifierState} />
                 </div>
-<<<<<<< HEAD
                 <div
                     className={`${textLightColor} uppercase text-[14px] font-notoSans font-[600]`}
                 >
-=======
-                <div className={`${textLightColor} uppercase text-[14px] font-notoSans font-[600]`}>
->>>>>>> 2569980a
                     {categoryTitle}
                 </div>
             </div>
