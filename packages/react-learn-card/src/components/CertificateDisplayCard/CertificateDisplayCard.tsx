--- conflicted
+++ resolved
@@ -70,9 +70,6 @@
     const setIsFront = setIsFrontOverride ?? _setIsFront;
 
     return (
-<<<<<<< HEAD
-        <section className="w-full flex justify-center relative min-w-[220px]">
-=======
         <section className="w-full flex flex-col gap-[15px] justify-center relative min-w-[220px]">
             <section className="mx-auto">
                 {isFront && (
@@ -119,7 +116,7 @@
                     </button>
                 )}
             </section>
->>>>>>> 6a66be52
+
             {!hideNavButtons && (
                 <div className="flex gap-[10px] font-mouse text-[30px] leading-[28px] tracking-[0.75px] relative top-[-10px] left-0 w-full">
                     {!isFront && (
