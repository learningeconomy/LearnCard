--- conflicted
+++ resolved
@@ -100,7 +100,6 @@
                 {customTitle && customTitle}
 
                 <section className="small-generic-boost-card-footer flex flex-col justify-center items-center absolute bottom-[15px] w-full">
-<<<<<<< HEAD
                     {customIssuerName && customIssuerName}
                     {!customIssuerName && (
                         <span className="flex items-center justify-center small-generic-boost-issuer-name line-clamp-1 text-[12px] text-grayscale-700 font-bold px-[6px]">
@@ -114,15 +113,7 @@
                             {dateDisplay}
                         </p>
                     )}
-=======
-                    <div className="flex items-center justify-center small-generic-boost-issuer-name text-[12px] text-grayscale-700 font-bold px-[6px]">
-                        <span className="line-clamp-1">by {issuerName}</span>
-                    </div>
-                    <p className="small-generic-boost-date-display line-clamp-1 text-[12px] text-grayscale-700  px-[7px]">
-                        {dateDisplay}
-                    </p>
                     {verifierBadge}
->>>>>>> f3bb6fc5
                 </section>
                 {showChecked && (
                     <div className="check-btn-overlay absolute top-[5px] left-[5px]">
