import React, { useLayoutEffect, useRef, useState } from 'react';
import { Flipper, Flipped } from 'react-flip-toolkit';

import { VCVerificationCheckWithSpinner } from '../VCVerificationCheck/VCVerificationCheck';
import VC2FrontFaceInfo from './VC2FrontFaceInfo';
import VC2BackFace from './VC2BackFace';
import RibbonEnd from './RibbonEnd';
import FitText from './FitText';
import AwardRibbon from '../svgs/AwardRibbon';
import LeftArrow from '../svgs/LeftArrow';
import RoundedX from '../svgs/RoundedX';
import VCDisplayCardCategoryType from './VCDisplayCardCategoryType';
import VCDisplayCardSkillsCount from './VCDisplayCardSkillsCount';
import VCIDDisplayCard from './VCIDDIsplayCard';

import { Profile, VC, VerificationItem, VerificationStatusEnum } from '@learncard/types';
import {
    getColorForVerificationStatus,
    getInfoFromCredential,
} from '../../helpers/credential.helpers';
import {
    BoostAchievementCredential,
    IssueHistory,
    LCCategoryEnum,
    MediaMetadata,
    VideoMetadata,
} from '../../types';
import { CertificateDisplayCard } from '../CertificateDisplayCard';
import { MeritBadgeDisplayCard } from '../MeritBadgeDisplayCard';

export type CredentialIconType = {
    image?: React.ReactNode;
    color?: string;
};

export type VCDisplayCard2Props = {
    categoryType?: LCCategoryEnum;
    credential: VC | BoostAchievementCredential;
    verificationItems: VerificationItem[];
    issueeOverride?: Profile;
    issuerOverride?: Profile;
    subjectDID?: string;
    subjectImageComponent?: React.ReactNode;
    issuerImageComponent?: React.ReactNode;
    verificationInProgress?: boolean;
    // convertTagsToSkills?: (tags: string[]) => { [skill: string]: string[] };
    handleXClick?: () => void;
    getFileMetadata?: (url: string) => MediaMetadata;
    getVideoMetadata?: (url: string) => VideoMetadata;
    onMediaAttachmentClick?: (url: string, type: 'photo' | 'document' | 'video' | 'link') => void;
    bottomRightIcon?: CredentialIconType;
    customFooterComponent?: React.ReactNode;
    customBodyCardComponent?: React.ReactNode;
    customThumbComponent?: React.ReactNode;
    customDescription?: React.ReactNode;
    customCriteria?: React.ReactNode;
    customIssueHistoryComponent?: React.ReactNode;
    issueHistory?: IssueHistory[];
    titleOverride?: string;
    showBackButton?: boolean;
    enableLightbox?: boolean;
    customRibbonCategoryComponent?: React.ReactNode;
    customFrontButton?: React.ReactNode;
    trustedAppRegistry?: any[];
    hideIssueDate?: boolean;
    onDotsClick?: () => void;
    customSkillsComponent?: React.ReactNode;
    isFrontOverride?: boolean;
    setIsFrontOverride?: (value: boolean) => void;
    hideNavButtons?: boolean;
    hideQRCode?: boolean;
    qrCodeOnClick?: () => void; // exclusive to the ID display type
    showDetailsBtn?: boolean;
    customIDDescription?: React.ReactNode;
    hideGradientBackground?: boolean;
};

export const VCDisplayCard2: React.FC<VCDisplayCard2Props> = ({
    categoryType,
    credential,
    verificationItems,
    issueeOverride,
    issuerOverride,
    subjectDID,
    subjectImageComponent,
    issuerImageComponent,
    verificationInProgress = false,
    // convertTagsToSkills,
    handleXClick,
    getFileMetadata,
    getVideoMetadata,
    onMediaAttachmentClick,
    bottomRightIcon,
    customFooterComponent,
    customBodyCardComponent,
    customThumbComponent,
    customCriteria,
    customDescription,
    customIssueHistoryComponent,
    issueHistory,
    titleOverride,
    showBackButton = true,
    enableLightbox,
    customRibbonCategoryComponent,
    customFrontButton,
    trustedAppRegistry,
    hideIssueDate,
    onDotsClick,
    customSkillsComponent,
    isFrontOverride,
    setIsFrontOverride,
    hideNavButtons,
    hideQRCode = false,
    qrCodeOnClick,
    showDetailsBtn = false,
    customIDDescription,
    hideGradientBackground = false,
}) => {
    const {
        title = '',
        createdAt,
        issuer: _issuer = '',
        issuee: _issuee = '',
        imageUrl,
    } = getInfoFromCredential(credential, 'MMM dd, yyyy');
    const issuee = issueeOverride || _issuee;
    const issuer = issuerOverride || _issuer;

    const [_isFront, _setIsFront] = useState(isFrontOverride ?? true);
    const isFront = isFrontOverride ?? _isFront;
    const setIsFront = setIsFrontOverride ?? _setIsFront;

    const [headerHeight, setHeaderHeight] = useState(100); // 79 is the height if the header is one line
    const [headerWidth, setHeaderWidth] = useState(0);

    const headerRef = useRef<HTMLHeadingElement>(null);

    useLayoutEffect(() => {
        // Needs a small setTimeout otherwise it'll be wrong sometimes with multiline header.
        //   Probably because of the interaction with FitText
        setTimeout(() => {
            setHeaderHeight(headerRef.current?.clientHeight || 100);
            setHeaderWidth(headerRef.current?.clientWidth ?? 0);
        }, 10);
    });

    let worstVerificationStatus = verificationItems.reduce(
        (
            currentWorst: (typeof VerificationStatusEnum)[keyof typeof VerificationStatusEnum],
            verification
        ) => {
            switch (currentWorst) {
                case VerificationStatusEnum.Success:
                    return verification.status;
                case VerificationStatusEnum.Error:
                    return verification.status === VerificationStatusEnum.Failed
                        ? verification.status
                        : currentWorst;
                case VerificationStatusEnum.Failed:
                    return currentWorst;
            }
        },
        VerificationStatusEnum.Success
    );

    const statusColor = getColorForVerificationStatus(worstVerificationStatus);

    const backgroundStyle = {
        backgroundColor: credential?.display?.backgroundColor,
        backgroundImage: credential?.display?.backgroundImage
            ? `linear-gradient(to bottom, rgba(0, 0, 0, 0.15), rgba(0, 0, 0, 0.25)), url(${credential.display?.backgroundImage})`
            : undefined,
        backgroundSize: 'cover',
        backgroundPosition: 'center',
        backgroundAttachment: 'fixed',
    };

    const _title = titleOverride || title;

    if (categoryType === LCCategoryEnum.meritBadge) {
        return (
            <MeritBadgeDisplayCard
                credential={credential}
                categoryType={categoryType}
                issueeOverride={issuee}
                issuerOverride={issuer}
                verificationItems={verificationItems}
                getFileMetadata={getFileMetadata}
                getVideoMetadata={getVideoMetadata}
                onMediaAttachmentClick={onMediaAttachmentClick}
                enableLightbox={enableLightbox}
                trustedAppRegistry={trustedAppRegistry}
                handleXClick={handleXClick}
                subjectImageComponent={subjectImageComponent}
                issuerImageComponent={issuerImageComponent}
                customBodyCardComponent={customBodyCardComponent}
                hideIssueDate={hideIssueDate}
                onDotsClick={onDotsClick}
                isFrontOverride={isFrontOverride}
                setIsFrontOverride={setIsFrontOverride}
                hideNavButtons={hideNavButtons}
                showBackButton={showBackButton}
                showDetailsBtn={showDetailsBtn}
            />
        );
    }

    if (credential?.display?.displayType === 'certificate') {
        return (
            <CertificateDisplayCard
                credential={credential}
                categoryType={categoryType}
                issueeOverride={issuee}
                issuerOverride={issuer}
                verificationItems={verificationItems}
                getFileMetadata={getFileMetadata}
                getVideoMetadata={getVideoMetadata}
                onMediaAttachmentClick={onMediaAttachmentClick}
                enableLightbox={enableLightbox}
                trustedAppRegistry={trustedAppRegistry}
                handleXClick={handleXClick}
                subjectImageComponent={subjectImageComponent}
                issuerImageComponent={issuerImageComponent}
                customBodyCardComponent={customBodyCardComponent}
                hideIssueDate={hideIssueDate}
                onDotsClick={onDotsClick}
                isFrontOverride={isFrontOverride}
                setIsFrontOverride={setIsFrontOverride}
                hideNavButtons={hideNavButtons}
                showBackButton={showBackButton}
                showDetailsBtn={showDetailsBtn}
            />
        );
    } else if (credential?.display?.displayType === 'id' || categoryType === 'ID') {
        return (
            <div>
                <VCIDDisplayCard
                    credential={credential}
                    verificationItems={verificationItems}
                    getFileMetadata={getFileMetadata}
                    getVideoMetadata={getVideoMetadata}
                    onMediaAttachmentClick={onMediaAttachmentClick}
                    customThumbComponent={customThumbComponent}
                    customCriteria={customCriteria}
                    customDescription={customDescription}
                    customIssueHistoryComponent={customIssueHistoryComponent}
                    issueHistory={issueHistory}
                    enableLightbox={enableLightbox}
                    trustedAppRegistry={trustedAppRegistry}
                    customSkillsComponent={customSkillsComponent}
                    isFrontOverride={isFrontOverride}
                    setIsFrontOverride={setIsFrontOverride}
                    hideNavButtons={hideNavButtons}
                    hideQRCode={hideQRCode}
                    qrCodeOnClick={qrCodeOnClick}
                    showBackButton={showBackButton}
                    showDetailsBtn={showDetailsBtn}
                    customIDDescription={customIDDescription}
                    hideGradientBackground={hideGradientBackground}
                />
            </div>
        );
    }

    // these are constants so that the real header and the hidden-for-spacing header are identical
    const headerClassName =
        'vc-card-header px-[20px] pb-[10px] pt-[3px] overflow-visible mt-[40px] text-center bg-white border-y-[5px] border-[#EEF2FF] w-[calc(100%_+_16px)] rounded-t-[8px] z-50';
    const headerFitTextClassName =
        'vc-card-header-main-title text-[#18224E] leading-[80%] text-shadow text-[32px]';

    return (
        <Flipper className="w-full" flipKey={isFront}>
            <Flipped flipId="card">
                <section
                    className="vc-display-card font-mouse flex flex-col items-center border-solid border-[5px] border-white rounded-[30px] z-10 min-h-[800px] max-w-[400px] relative bg-white shadow-3xl"
                    role="button"
                    onClick={() => setIsFront(!isFront)}
                >
<<<<<<< HEAD
                    <RibbonEnd
                        side="left"
                        className="absolute left-[-30px] top-[50px] z-0"
                        height="100"
                    />
                    <RibbonEnd
                        side="right"
                        className="absolute right-[-30px] top-[50px] z-0"
                        height="100"
                    />

                    <h1
                        ref={headerRef}
                        className={`${headerClassName} absolute`}
                        style={{ wordBreak: 'break-word' }}
                    >
                        {customRibbonCategoryComponent && customRibbonCategoryComponent}
                        {!customRibbonCategoryComponent && (
                            <VCDisplayCardCategoryType categoryType={categoryType} />
                        )}

                        <FitText
                            text={_title ?? ''}
                            maxFontSize={32}
                            minFontSize={20}
                            width={((headerWidth ?? 290) - 40).toString()}
                            className={headerFitTextClassName}
                        />
                    </h1>
=======
                    <Flipped inverseFlipId="card">
                        <RibbonEnd
                            side="left"
                            className="absolute left-[-30px] top-[50px] z-0"
                            height={'100'}
                        />
                    </Flipped>
                    <Flipped inverseFlipId="card">
                        <RibbonEnd
                            side="right"
                            className="absolute right-[-30px] top-[50px] z-0"
                            height={'100'}
                        />
                    </Flipped>

                    <Flipped inverseFlipId="card">
                        <h1
                            ref={headerRef}
                            className="vc-card-header px-[20px] pb-[10px] pt-[3px] overflow-visible mt-[40px] absolute text-center bg-white border-y-[5px] border-[#EEF2FF] shadow-bottom w-[calc(100%_+_16px)] rounded-t-[8px] z-50"
                            style={{ wordBreak: 'break-word' }}
                        >
                            {customRibbonCategoryComponent && customRibbonCategoryComponent}
                            {!customRibbonCategoryComponent && (
                                <VCDisplayCardCategoryType categoryType={categoryType} />
                            )}

                            <FitText
                                text={_title ?? ''}
                                maxFontSize={32}
                                minFontSize={20}
                                width={((headerWidth ?? 290) - 40).toString()}
                                className="vc-card-header-main-title text-[#18224E] leading-[100%] text-shadow text-[32px]"
                            />
                        </h1>
                    </Flipped>
>>>>>>> 0c4676a7

                    {isFront && handleXClick && (
                        <Flipped inverseFlipId="card">
                            <button
                                className="vc-card-x-button absolute top-[-25px] bg-white rounded-full h-[50px] w-[50px] flex items-center justify-center z-50"
                                onClick={handleXClick}
                            >
                                <RoundedX />
                            </button>
                        </Flipped>
                    )}

                    <div
<<<<<<< HEAD
                        className="relative vc-card-content-container flex flex-col items-center grow min-h-0 w-full rounded-t-[30px] bg-[#353E64] rounded-b-[200px]"
                        style={backgroundStyle}
                    >
                        {/* 
                            div in a div here so that we can have an outer scroll container with an inner container
                            that has a rounded bottom at the bottom of the scrollable content 
                        */}
                        <Flipped flipId="scroll-container">
                            <div className="vc-card-content-scroll-container w-full pt-[20px] min-h-full flex flex-col justify-start items-center rounded-t-[30px] rounded-b-[200px] scrollbar-hide pb-[50px]">
                                {/* Hidden header element for proper spacing/sizing purposes */}
                                <h1
                                    className={`${headerClassName} invisible`}
                                    style={{ wordBreak: 'break-word' }}
                                >
                                    {customRibbonCategoryComponent && customRibbonCategoryComponent}
                                    {!customRibbonCategoryComponent && (
                                        <VCDisplayCardCategoryType categoryType={categoryType} />
                                    )}

                                    <FitText
                                        text={_title ?? ''}
                                        maxFontSize={32}
                                        minFontSize={20}
                                        width={((headerWidth ?? 290) - 40).toString()}
                                        className={headerFitTextClassName}
                                    />
                                </h1>

                                {isFront && (
                                    <Flipped flipId="face">
                                        <VC2FrontFaceInfo
                                            credential={credential}
                                            issuee={issuee}
                                            subjectDID={subjectDID}
                                            issuer={issuer}
                                            title={title}
                                            subjectImageComponent={subjectImageComponent}
                                            issuerImageComponent={issuerImageComponent}
                                            customBodyCardComponent={customBodyCardComponent}
                                            customThumbComponent={customThumbComponent}
                                            createdAt={createdAt ?? ''}
                                            imageUrl={imageUrl}
                                            trustedAppRegistry={trustedAppRegistry}
                                        />
                                    </Flipped>
                                )}
                                {!isFront && (
                                    <Flipped flipId="face">
                                        <VC2BackFace
                                            credential={credential}
                                            verificationItems={verificationItems}
                                            // convertTagsToSkills={convertTagsToSkills}
                                            issueHistory={issueHistory}
                                            getFileMetadata={getFileMetadata}
                                            getVideoMetadata={getVideoMetadata}
                                            onMediaAttachmentClick={onMediaAttachmentClick}
                                            showBackButton={
                                                (showBackButton && !hideNavButtons) ||
                                                showDetailsBtn
                                            }
                                            showFrontFace={() => setIsFront(true)}
                                            customDescription={customDescription}
                                            customCriteria={customCriteria}
                                            customIssueHistoryComponent={
                                                customIssueHistoryComponent
                                            }
                                            enableLightbox={enableLightbox}
                                            customSkillsComponent={customSkillsComponent}
                                        />
                                    </Flipped>
                                )}
=======
                        className="relative pt-[114px] vc-card-content-container flex flex-col items-center grow min-h-0 w-full rounded-t-[30px] bg-[#353E64] rounded-b-[200px]"
                        // style={backgroundStyle}
                    >
                        <Flipped inverseFlipId="card" scale>
                            <div
                                className="absolute top-0 left-0 w-full h-full rounded-b-[200px] rounded-t-[30px]"
                                style={backgroundStyle}
                            />
                        </Flipped>

                        <div className="vc-card-content-scroll-container w-full pt-[20px] min-h-full flex flex-col justify-start items-center rounded-t-[30px] rounded-b-[200px] scrollbar-hide pb-[50px] z-50">
                            {isFront && (
                                <VC2FrontFaceInfo
                                    credential={credential}
                                    issuee={issuee}
                                    subjectDID={subjectDID}
                                    issuer={issuer}
                                    title={title}
                                    subjectImageComponent={subjectImageComponent}
                                    issuerImageComponent={issuerImageComponent}
                                    customBodyCardComponent={customBodyCardComponent}
                                    customThumbComponent={customThumbComponent}
                                    createdAt={createdAt ?? ''}
                                    imageUrl={imageUrl}
                                    trustedAppRegistry={trustedAppRegistry}
                                />
                            )}
                            {!isFront && (
                                <VC2BackFace
                                    credential={credential}
                                    verificationItems={verificationItems}
                                    // convertTagsToSkills={convertTagsToSkills}
                                    issueHistory={issueHistory}
                                    getFileMetadata={getFileMetadata}
                                    getVideoMetadata={getVideoMetadata}
                                    onMediaAttachmentClick={onMediaAttachmentClick}
                                    showBackButton={
                                        (showBackButton && !hideNavButtons) || showDetailsBtn
                                    }
                                    showFrontFace={() => setIsFront(true)}
                                    customDescription={customDescription}
                                    customCriteria={customCriteria}
                                    customIssueHistoryComponent={customIssueHistoryComponent}
                                    enableLightbox={enableLightbox}
                                    customSkillsComponent={customSkillsComponent}
                                />
                            )}
>>>>>>> 0c4676a7

                            <Flipped inverseFlipId="card">
                                {isFront && (
                                    <VCDisplayCardSkillsCount
                                        skills={credential?.skills}
                                        onClick={() => setIsFront(!isFront)}
                                    />
                                )}
                            </Flipped>

                            {(!hideNavButtons || showDetailsBtn) && (
                                <>
                                    {isFront && customFrontButton}
                                    {((isFront && !customFrontButton) ||
                                        (isFront && showDetailsBtn)) && (
                                        <Flipped inverseFlipId="card">
                                            <button
                                                type="button"
                                                className="vc-toggle-side-button text-white shadow-bottom bg-[#00000099] px-[30px] py-[8px] rounded-[40px] text-[28px] tracking-[0.75px] uppercase leading-[28px] mt-[40px] w-fit select-none"
                                                onClick={() => setIsFront(!isFront)}
                                            >
                                                Details
                                            </button>
                                        </Flipped>
                                    )}
                                    {!isFront && (
                                        <Flipped inverseFlipId="card">
                                            <button
                                                type="button"
                                                className="vc-toggle-side-button text-white shadow-bottom bg-[#00000099] px-[30px] py-[8px] rounded-[40px] text-[28px] tracking-[0.75px] uppercase leading-[28px] mt-[40px] w-fit select-none"
                                                onClick={() => setIsFront(!isFront)}
                                            >
                                                <span className="flex gap-[10px] items-center">
                                                    <LeftArrow />
                                                    Back
                                                </span>
                                            </button>
                                        </Flipped>
                                    )}
                                </>
                            )}
                        </div>
                    </div>
                    <footer className="vc-card-footer w-full flex justify-between p-[5px] mt-[5px]">
                        <Flipped inverseFlipId="card">
                            {customFooterComponent && customFooterComponent}
                        </Flipped>
                        <Flipped inverseFlipId="card">
                            {!customFooterComponent && (
                                <>
                                    {worstVerificationStatus === VerificationStatusEnum.Failed ? (
                                        <div className="w-[40px]" role="presentation" />
                                    ) : (
                                        <VCVerificationCheckWithSpinner
                                            spinnerSize="40px"
                                            size={'32px'}
                                            loading={verificationInProgress}
                                        />
                                    )}
                                    <div className="vc-footer-text font-montserrat flex flex-col items-center justify-center text-[12px] font-[700] leading-[15px] select-none">
                                        <span className="text-[#4F4F4F]">Verified Credential</span>
                                        <span
                                            className="vc-footer-status uppercase"
                                            style={{ color: statusColor }}
                                        >
                                            {worstVerificationStatus}
                                        </span>
                                    </div>
                                    <div
                                        className="vc-footer-icon rounded-[20px] h-[40px] w-[40px] flex items-center justify-center overflow-hidden"
                                        style={{
                                            backgroundColor: bottomRightIcon?.color ?? '#6366F1',
                                        }}
                                    >
                                        {bottomRightIcon?.image ?? <AwardRibbon />}
                                    </div>
                                </>
                            )}
                        </Flipped>
                    </footer>
                </section>
            </Flipped>
        </Flipper>
    );
};

export default VCDisplayCard2;<|MERGE_RESOLUTION|>--- conflicted
+++ resolved
@@ -276,37 +276,6 @@
                     role="button"
                     onClick={() => setIsFront(!isFront)}
                 >
-<<<<<<< HEAD
-                    <RibbonEnd
-                        side="left"
-                        className="absolute left-[-30px] top-[50px] z-0"
-                        height="100"
-                    />
-                    <RibbonEnd
-                        side="right"
-                        className="absolute right-[-30px] top-[50px] z-0"
-                        height="100"
-                    />
-
-                    <h1
-                        ref={headerRef}
-                        className={`${headerClassName} absolute`}
-                        style={{ wordBreak: 'break-word' }}
-                    >
-                        {customRibbonCategoryComponent && customRibbonCategoryComponent}
-                        {!customRibbonCategoryComponent && (
-                            <VCDisplayCardCategoryType categoryType={categoryType} />
-                        )}
-
-                        <FitText
-                            text={_title ?? ''}
-                            maxFontSize={32}
-                            minFontSize={20}
-                            width={((headerWidth ?? 290) - 40).toString()}
-                            className={headerFitTextClassName}
-                        />
-                    </h1>
-=======
                     <Flipped inverseFlipId="card">
                         <RibbonEnd
                             side="left"
@@ -325,7 +294,7 @@
                     <Flipped inverseFlipId="card">
                         <h1
                             ref={headerRef}
-                            className="vc-card-header px-[20px] pb-[10px] pt-[3px] overflow-visible mt-[40px] absolute text-center bg-white border-y-[5px] border-[#EEF2FF] shadow-bottom w-[calc(100%_+_16px)] rounded-t-[8px] z-50"
+                            className={`${headerClassName} absolute`}
                             style={{ wordBreak: 'break-word' }}
                         >
                             {customRibbonCategoryComponent && customRibbonCategoryComponent}
@@ -338,11 +307,10 @@
                                 maxFontSize={32}
                                 minFontSize={20}
                                 width={((headerWidth ?? 290) - 40).toString()}
-                                className="vc-card-header-main-title text-[#18224E] leading-[100%] text-shadow text-[32px]"
+                                className={headerFitTextClassName}
                             />
                         </h1>
                     </Flipped>
->>>>>>> 0c4676a7
 
                     {isFront && handleXClick && (
                         <Flipped inverseFlipId="card">
@@ -356,80 +324,7 @@
                     )}
 
                     <div
-<<<<<<< HEAD
                         className="relative vc-card-content-container flex flex-col items-center grow min-h-0 w-full rounded-t-[30px] bg-[#353E64] rounded-b-[200px]"
-                        style={backgroundStyle}
-                    >
-                        {/* 
-                            div in a div here so that we can have an outer scroll container with an inner container
-                            that has a rounded bottom at the bottom of the scrollable content 
-                        */}
-                        <Flipped flipId="scroll-container">
-                            <div className="vc-card-content-scroll-container w-full pt-[20px] min-h-full flex flex-col justify-start items-center rounded-t-[30px] rounded-b-[200px] scrollbar-hide pb-[50px]">
-                                {/* Hidden header element for proper spacing/sizing purposes */}
-                                <h1
-                                    className={`${headerClassName} invisible`}
-                                    style={{ wordBreak: 'break-word' }}
-                                >
-                                    {customRibbonCategoryComponent && customRibbonCategoryComponent}
-                                    {!customRibbonCategoryComponent && (
-                                        <VCDisplayCardCategoryType categoryType={categoryType} />
-                                    )}
-
-                                    <FitText
-                                        text={_title ?? ''}
-                                        maxFontSize={32}
-                                        minFontSize={20}
-                                        width={((headerWidth ?? 290) - 40).toString()}
-                                        className={headerFitTextClassName}
-                                    />
-                                </h1>
-
-                                {isFront && (
-                                    <Flipped flipId="face">
-                                        <VC2FrontFaceInfo
-                                            credential={credential}
-                                            issuee={issuee}
-                                            subjectDID={subjectDID}
-                                            issuer={issuer}
-                                            title={title}
-                                            subjectImageComponent={subjectImageComponent}
-                                            issuerImageComponent={issuerImageComponent}
-                                            customBodyCardComponent={customBodyCardComponent}
-                                            customThumbComponent={customThumbComponent}
-                                            createdAt={createdAt ?? ''}
-                                            imageUrl={imageUrl}
-                                            trustedAppRegistry={trustedAppRegistry}
-                                        />
-                                    </Flipped>
-                                )}
-                                {!isFront && (
-                                    <Flipped flipId="face">
-                                        <VC2BackFace
-                                            credential={credential}
-                                            verificationItems={verificationItems}
-                                            // convertTagsToSkills={convertTagsToSkills}
-                                            issueHistory={issueHistory}
-                                            getFileMetadata={getFileMetadata}
-                                            getVideoMetadata={getVideoMetadata}
-                                            onMediaAttachmentClick={onMediaAttachmentClick}
-                                            showBackButton={
-                                                (showBackButton && !hideNavButtons) ||
-                                                showDetailsBtn
-                                            }
-                                            showFrontFace={() => setIsFront(true)}
-                                            customDescription={customDescription}
-                                            customCriteria={customCriteria}
-                                            customIssueHistoryComponent={
-                                                customIssueHistoryComponent
-                                            }
-                                            enableLightbox={enableLightbox}
-                                            customSkillsComponent={customSkillsComponent}
-                                        />
-                                    </Flipped>
-                                )}
-=======
-                        className="relative pt-[114px] vc-card-content-container flex flex-col items-center grow min-h-0 w-full rounded-t-[30px] bg-[#353E64] rounded-b-[200px]"
                         // style={backgroundStyle}
                     >
                         <Flipped inverseFlipId="card" scale>
@@ -440,6 +335,24 @@
                         </Flipped>
 
                         <div className="vc-card-content-scroll-container w-full pt-[20px] min-h-full flex flex-col justify-start items-center rounded-t-[30px] rounded-b-[200px] scrollbar-hide pb-[50px] z-50">
+                            <h1
+                                className={`${headerClassName} invisible`}
+                                style={{ wordBreak: 'break-word' }}
+                            >
+                                {customRibbonCategoryComponent && customRibbonCategoryComponent}
+                                {!customRibbonCategoryComponent && (
+                                    <VCDisplayCardCategoryType categoryType={categoryType} />
+                                )}
+
+                                <FitText
+                                    text={_title ?? ''}
+                                    maxFontSize={32}
+                                    minFontSize={20}
+                                    width={((headerWidth ?? 290) - 40).toString()}
+                                    className={headerFitTextClassName}
+                                />
+                            </h1>
+
                             {isFront && (
                                 <VC2FrontFaceInfo
                                     credential={credential}
@@ -476,7 +389,6 @@
                                     customSkillsComponent={customSkillsComponent}
                                 />
                             )}
->>>>>>> 0c4676a7
 
                             <Flipped inverseFlipId="card">
                                 {isFront && (
