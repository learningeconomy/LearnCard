--- conflicted
+++ resolved
@@ -211,44 +211,9 @@
                             width={((headerWidth ?? 290) - 40).toString()}
                             className="vc-card-header-main-title text-[#18224E] leading-[100%] text-shadow text-[32px]"
                         />
-<<<<<<< HEAD
-                    )}
-                    {!isFront && (
-                        <VC2BackFace
-                            credential={credential}
-                            verificationItems={verificationItems}
-                            // convertTagsToSkills={convertTagsToSkills}
-                            issueHistory={issueHistory}
-                            getFileMetadata={getFileMetadata}
-                            getVideoMetadata={getVideoMetadata}
-                            onMediaAttachmentClick={onMediaAttachmentClick}
-                            showBackButton={showBackButton}
-                            showFrontFace={() => setIsFront(true)}
-                            customDescription={customDescription}
-                            customCriteria={customCriteria}
-                            customIssueHistoryComponent={customIssueHistoryComponent}
-                            enableLightbox={enableLightbox}
-                        />
-                    )}
-
-                    <VCDisplayCardSkillsCount skills={credential?.skills} />
-
-                    {isFront && customFrontButton}
-                    {isFront && !customFrontButton && (
-                        <button
-                            type="button"
-                            className="vc-toggle-side-button text-white shadow-bottom bg-[#00000099] px-[30px] py-[8px] rounded-[40px] text-[28px] tracking-[0.75px] uppercase leading-[28px] mt-[40px] w-fit select-none"
-                            onClick={() => setIsFront(!isFront)}
-                        >
-                            Details
-                        </button>
-                    )}
-                    {!isFront && (
-=======
                     </h1>
 
                     {isFront && handleXClick && (
->>>>>>> 2059d38d
                         <button
                             className="vc-card-x-button absolute top-[-25px] bg-white rounded-full h-[50px] w-[50px] flex items-center justify-center z-50"
                             onClick={handleXClick}
@@ -304,6 +269,9 @@
                                         />
                                     </Flipped>
                                 )}
+
+                                <VCDisplayCardSkillsCount skills={credential?.skills} />
+
                                 {isFront && customFrontButton}
                                 {isFront && !customFrontButton && (
                                     <Flipped flipId="details-back-button">
