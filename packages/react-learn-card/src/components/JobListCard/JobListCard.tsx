--- conflicted
+++ resolved
@@ -1,10 +1,6 @@
 import React from 'react';
 import { JobListCardProps } from '../../types';
-<<<<<<< HEAD
-import { TYPE_TO_MINI_ICON } from '../../constants';
-=======
 import { TYPE_TO_MINI_ICON } from '../../constants/';
->>>>>>> df56ea20
 import { LCSubtypes } from '../../types';
 
 const TYPE_TO_COLOR: any = {
