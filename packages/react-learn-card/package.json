{
  "name": "@learncard/react",
  "version": "2.2.3",
  "description": "",
  "main": "dist/cjs",
  "module": "dist/esm",
  "types": "dist/index.d.ts",
  "files": [
    "dist"
  ],
  "sideEffects": [
    "dist/esm/index.js"
  ],
  "scripts": {
    "generate-barrels": "barrelsby -D -e \".*\\.(stories)|(test)|(\\.d\\.).*\" -d ./src/components -l all",
    "build": "pnpm generate-barrels && rollup -c",
    "prepare": "pnpm build",
    "test": "jest",
    "test-watch": "jest --watch",
    "storybook": "start-storybook -p 6006",
    "build-storybook": "build-storybook",
    "chromatic": "npx chromatic"
  },
  "keywords": [],
  "author": "Learning Economy Foundation (www.learningeconomy.io)",
  "license": "MIT",
  "devDependencies": {
    "@learncard/types": "workspace:*",
    "@rollup/plugin-commonjs": "^22.0.0",
    "@rollup/plugin-json": "^4.1.0",
    "@rollup/plugin-node-resolve": "^13.3.0",
    "@storybook/addon-actions": "^6.4.22",
    "@storybook/addon-essentials": "^6.4.22",
    "@storybook/addon-interactions": "^6.4.22",
    "@storybook/addon-links": "^6.4.22",
    "@storybook/addon-postcss": "^2.0.0",
    "@storybook/builder-webpack5": "^6.4.22",
    "@storybook/manager-webpack5": "^6.4.22",
    "@storybook/react": "^6.4.22",
    "@storybook/testing-library": "^0.0.11",
    "@tailwindcss/line-clamp": "^0.4.0",
    "@testing-library/jest-dom": "^5.16.4",
    "@testing-library/react": "^13.0.0",
    "@testing-library/user-event": "^14.1.1",
    "@types/jest": "^27.5.0",
    "@types/react": "^17.0.2",
    "autoprefixer": "^10.4.7",
    "barrelsby": "^2.3.4",
    "chromatic": "^6.5.4",
    "css-loader": "^6.7.1",
    "dts-bundle-generator": "^6.10.0",
    "esbuild": "^0.14.38",
    "esbuild-jest": "^0.5.0",
    "glob": "^8.0.3",
    "jest": "27",
    "postcss": "^8.4.13",
    "postcss-loader": "^6.2.1",
    "rollup": "^2.71.1",
    "rollup-plugin-dts": "^4.2.2",
    "rollup-plugin-esbuild": "^4.9.1",
    "rollup-plugin-peer-deps-external": "^2.2.4",
    "rollup-plugin-postcss": "^4.0.2",
    "style-loader": "^3.3.1",
    "tailwindcss": "^3.0.24",
    "typescript": "^4.5.4"
  },
  "dependencies": {
    "@learncard/core": "workspace:*",
    "date-fns": "^2.28.0",
<<<<<<< HEAD
    "qrcode.react": "^3.0.2",
=======
    "react": "^18.2.0",
    "react-dom": "^18.2.0",
>>>>>>> e361cd52
    "rollup-plugin-img": "^1.1.0"
  },
  "peerDependencies": {
    "react": "^16.8.0 || ^17.0.0 || ^18.0.0",
    "react-dom": "^16.8.0 || ^17.0.0 || ^18.0.0"
  }
}<|MERGE_RESOLUTION|>--- conflicted
+++ resolved
@@ -67,12 +67,9 @@
   "dependencies": {
     "@learncard/core": "workspace:*",
     "date-fns": "^2.28.0",
-<<<<<<< HEAD
     "qrcode.react": "^3.0.2",
-=======
     "react": "^18.2.0",
     "react-dom": "^18.2.0",
->>>>>>> e361cd52
     "rollup-plugin-img": "^1.1.0"
   },
   "peerDependencies": {
