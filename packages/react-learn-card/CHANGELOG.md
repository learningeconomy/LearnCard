--- conflicted
+++ resolved
@@ -1,24 +1,23 @@
 # @welibraryos/react-learn-card
 
-<<<<<<< HEAD
-=======
-## 2.3.4
-
-### Patch Changes
-
--   Fix learn card - front face card component
-
->>>>>>> 2e598169
-## 2.3.3
-
-### Patch Changes
-
-<<<<<<< HEAD
+## 2.3.5
+
+### Patch Changes
+
 -   Updated dependencies []:
     -   @learncard/core@1.3.0
-=======
+
+## 2.3.4
+
+### Patch Changes
+
+-   Fix learn card - front face card component
+
+## 2.3.3
+
+### Patch Changes
+
 -   Fix Learn Card - Card mobile styles
->>>>>>> 2e598169
 
 ## 2.3.2
 
