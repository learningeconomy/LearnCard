# @welibraryos/react-learn-card

<<<<<<< HEAD
=======
## 2.2.6

### Patch Changes

-   Fix Notification export

## 2.2.5

### Patch Changes

-   Clean dist folder before building

>>>>>>> 677d410b
## 2.2.4

### Patch Changes

<<<<<<< HEAD
-   Updated dependencies
    -   @learncard/core@1.2.0
=======
-   Notification component
-   9ddcfab: Notification component
>>>>>>> 677d410b

## 2.2.3

### Patch Changes

-   Updated dependencies
    -   @learncard/core@1.1.4

## 2.2.2

### Patch Changes

-   Fix botched release
-   Updated dependencies
    -   @learncard/core@1.1.3

## 2.2.1

### Patch Changes

-   Upgrade @learncard/types to use zod and implement types for VCs/OBv3
-   Updated dependencies
    -   @learncard/core@1.1.2

## 2.2.0

### Minor Changes

-   Fix broken exports and use esbuild instead of terser for bundling

### Patch Changes

-   Updated dependencies
    -   @learncard/core@1.1.1

## 2.1.2

### Patch Changes

-   Updated dependencies
    -   @learncard/core@1.1.0

## 2.1.1

### Patch Changes

-   Updated dependencies
    -   @learncard/core@1.0.2

## 2.1.0

### Minor Changes

-   Improve Tree-Shakeability

## 2.0.1

### Patch Changes

-   Update ReadMe
-   Updated dependencies
    -   @learncard/core@1.0.1

## 2.0.0

### Major Changes

-   Rename to @learncard/react

## 1.7.2

### Patch Changes

-   Fix Safari bug where backface is not hidden on Flippy Card

## 1.7.1

### Patch Changes

-   Add minimum time for verification loader animation
-   Updated dependencies
    -   learn-card-core@0.3.5
    -   learn-card-types@1.2.1

## 1.7.0

### Minor Changes

-   Create VCCard component

## 1.6.0

### Minor Changes

-   Verify inside of VCDisplayCard

## 1.5.1

### Patch Changes

-   Updated dependencies
    -   learn-card-core@0.3.4

## 1.5.0

### Minor Changes

-   Update Update VCDisplayCard to accept a credential

### Patch Changes

-   Updated dependencies
    -   learn-card-types@1.2.0
    -   learn-card-core@0.3.3

## 1.4.4

### Patch Changes

-   Updated dependencies
    -   learn-card-core@0.3.2

## 1.4.3

### Patch Changes

-   Updated dependencies [0a650d4]
    -   learn-card-types@1.1.0
    -   learn-card-core@0.3.1

## 1.4.2

### Patch Changes

-   Inject CSS at top of head

## 1.4.1

### Patch Changes

-   Updated dependencies
    -   learn-card-core@0.3.0

## 1.4.0

### Minor Changes

-   Actually fix exports

## 1.3.0

### Minor Changes

-   Fix deploy scripts

## 1.2.0

### Minor Changes

-   Release Learn Card Types, add stuff to react-learn-card

### Patch Changes

-   Updated dependencies
    -   learn-card-types@1.0.0

## 1.1.0

### Minor Changes

-   Release list component

## 1.0.3

### Patch Changes

-   Updated dependencies
-   Updated dependencies [b16655b]
    -   learn-card-core@0.2.1

## 1.0.2

### Patch Changes

-   Updated dependencies
    -   learn-card-core@0.2.0

## 1.0.1

### Patch Changes

-   Updated dependencies
    -   learn-card-core@0.1.1

## 1.0.0

### Major Changes

-   Initial Release

### Patch Changes

-   Updated dependencies
    -   learn-card-core@0.1.0<|MERGE_RESOLUTION|>--- conflicted
+++ resolved
@@ -1,7 +1,5 @@
 # @welibraryos/react-learn-card
 
-<<<<<<< HEAD
-=======
 ## 2.2.6
 
 ### Patch Changes
@@ -14,18 +12,14 @@
 
 -   Clean dist folder before building
 
->>>>>>> 677d410b
 ## 2.2.4
 
 ### Patch Changes
 
-<<<<<<< HEAD
 -   Updated dependencies
     -   @learncard/core@1.2.0
-=======
 -   Notification component
 -   9ddcfab: Notification component
->>>>>>> 677d410b
 
 ## 2.2.3
 
