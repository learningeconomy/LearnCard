--- conflicted
+++ resolved
@@ -88,7 +88,6 @@
                     type: 'Image',
                 },
             },
-<<<<<<< HEAD
         },
     }),
     boost: ({
@@ -107,6 +106,7 @@
         achievementImage = '',
         attachments,
         display,
+        familyTitles,
         skills,
         groupID = '',
     } = {}) => ({
@@ -131,146 +131,6 @@
                                 backgroundImage: {
                                     '@id': 'lcn:boostBackgroundImage',
                                     '@type': 'xsd:string',
-=======
-            issuanceDate: issuanceDate,
-            credentialSubject: {
-                type: ['AchievementSubject'],
-                id: subject,
-                achievement: {
-                    id: 'urn:uuid:bd6d9316-f7ae-4073-a1e5-2f7f5bd22922',
-                    type: ['Achievement'],
-                    name: 'JFF x vc-edu PlugFest 2 Interoperability',
-                    description:
-                        'This credential solution supports the use of OBv3 and w3c Verifiable Credentials and is interoperable with at least two other solutions.  This was demonstrated successfully during JFF x vc-edu PlugFest 2.',
-                    criteria: {
-                        narrative:
-                            'Solutions providers earned this badge by demonstrating interoperability between multiple providers based on the OBv3 candidate final standard, with some additional required fields. Credential issuers earning this badge successfully issued a credential into at least two wallets.  Wallet implementers earning this badge successfully displayed credentials issued by at least two different credential issuers.',
-                    },
-                    image: {
-                        id: 'https://w3c-ccg.github.io/vc-ed/plugfest-2-2022/images/JFF-VC-EDU-PLUGFEST2-badge-image.png',
-                        type: 'Image',
-                    },
-                },
-            },
-        }),
-        boost: ({
-            did = 'did:example:d23dd687a7dc6787646f2eb98d0',
-            subject = 'did:example:d23dd687a7dc6787646f2eb98d0',
-            issuanceDate = '2020-08-19T21:41:50Z',
-            expirationDate,
-            boostName = 'Example Boost',
-            boostId = 'urn:uuid:boost:example:555',
-            boostImage,
-            achievementId = 'urn:uuid:123',
-            achievementType = 'Influencer',
-            achievementName = 'Awesome Badge',
-            achievementDescription = 'Awesome People Earn Awesome Badge',
-            achievementNarrative = 'Earned by being awesome.',
-            achievementImage = '',
-            attachments,
-            display,
-            familyTitles,
-            skills,
-            groupID = '',
-        } = {}) => ({
-            '@context': [
-                'https://www.w3.org/2018/credentials/v1',
-                'https://purl.imsglobal.org/spec/ob/v3p0/context-3.0.2.json',
-                {
-                    // id: '@id',
-                    type: '@type',
-                    xsd: 'https://www.w3.org/2001/XMLSchema#',
-                    lcn: 'https://docs.learncard.com/definitions#',
-                    BoostCredential: {
-                        '@id': 'lcn:boostCredential',
-                        '@context': {
-                            boostId: {
-                                '@id': 'lcn:boostId',
-                                '@type': 'xsd:string',
-                            },
-                            display: {
-                                '@id': 'lcn:boostDisplay',
-                                '@context': {
-                                    backgroundImage: {
-                                        '@id': 'lcn:boostBackgroundImage',
-                                        '@type': 'xsd:string',
-                                    },
-                                    backgroundColor: {
-                                        '@id': 'lcn:boostBackgroundColor',
-                                        '@type': 'xsd:string',
-                                    },
-                                    displayType: {
-                                        '@id': 'lcn:boostDisplayType',
-                                        '@type': 'xsd:string',
-                                    },
-                                    fadeBackgroundImage: {
-                                        '@id': 'lcn:boostFadeBackgroundImage',
-                                        '@type': 'xsd:boolean',
-                                    },
-                                    repeatBackgroundImage: {
-                                        '@id': 'lcn:boostRepeatBackgroundImage',
-                                        '@type': 'xsd:boolean',
-                                    },
-                                    emoji: {
-                                        '@id': 'lcn:boostEmoji',
-                                        '@context': {
-                                            activeSkinTone: {
-                                                '@id': 'lcn:boostEmojiActiveSkinTone',
-                                                '@type': 'xsd:string',
-                                            },
-                                            unified: {
-                                                '@id': 'lcn:boostEmojiUnified',
-                                                '@type': 'xsd:string',
-                                            },
-                                            unifiedWithoutSkinTone: {
-                                                '@id': 'lcn:boostEmojiUnifiedWithoutSkinTone',
-                                                '@type': 'xsd:string',
-                                            },
-                                            names: {
-                                                '@id': 'lcn:boostEmojiNames',
-                                                '@container': '@set',
-                                                '@type': 'xsd:string',
-                                            },
-                                            imageUrl: {
-                                                '@id': 'lcn:boostEmojiImageUrl',
-                                                '@type': 'xsd:string',
-                                            },
-                                        },
-                                    },
-                                },
-                            },
-                            familyTitles: {
-                                '@id': 'lcn:familyTitles',
-                                '@context': {
-                                    guardians: {
-                                        '@id': 'lcn:guardians',
-                                        '@container': '@set',
-                                        '@context': {
-                                            plural: {
-                                                '@id': 'lcn:plural',
-                                                '@type': 'xsd:string',
-                                            },
-                                            singular: {
-                                                '@id': 'lcn:singular',
-                                                '@type': 'xsd:string',
-                                            },
-                                        },
-                                    },
-                                    dependents: {
-                                        '@id': 'lcn:dependents',
-                                        '@container': '@set',
-                                        '@context': {
-                                            plural: {
-                                                '@id': 'lcn:plural',
-                                                '@type': 'xsd:string',
-                                            },
-                                            singular: {
-                                                '@id': 'lcn:singular',
-                                                '@type': 'xsd:string',
-                                            },
-                                        },
-                                    },
->>>>>>> 28a79e02
                                 },
                                 backgroundColor: {
                                     '@id': 'lcn:boostBackgroundColor',
@@ -287,6 +147,65 @@
                                 repeatBackgroundImage: {
                                     '@id': 'lcn:boostRepeatBackgroundImage',
                                     '@type': 'xsd:boolean',
+                                },
+                                emoji: {
+                                    '@id': 'lcn:boostEmoji',
+                                    '@context': {
+                                        activeSkinTone: {
+                                            '@id': 'lcn:boostEmojiActiveSkinTone',
+                                            '@type': 'xsd:string',
+                                        },
+                                        unified: {
+                                            '@id': 'lcn:boostEmojiUnified',
+                                            '@type': 'xsd:string',
+                                        },
+                                        unifiedWithoutSkinTone: {
+                                            '@id': 'lcn:boostEmojiUnifiedWithoutSkinTone',
+                                            '@type': 'xsd:string',
+                                        },
+                                        names: {
+                                            '@id': 'lcn:boostEmojiNames',
+                                            '@container': '@set',
+                                            '@type': 'xsd:string',
+                                        },
+                                        imageUrl: {
+                                            '@id': 'lcn:boostEmojiImageUrl',
+                                            '@type': 'xsd:string',
+                                        },
+                                    },
+                                },
+                            },
+                        },
+                        familyTitles: {
+                            '@id': 'lcn:familyTitles',
+                            '@context': {
+                                guardians: {
+                                    '@id': 'lcn:guardians',
+                                    '@container': '@set',
+                                    '@context': {
+                                        plural: {
+                                            '@id': 'lcn:plural',
+                                            '@type': 'xsd:string',
+                                        },
+                                        singular: {
+                                            '@id': 'lcn:singular',
+                                            '@type': 'xsd:string',
+                                        },
+                                    },
+                                },
+                                dependents: {
+                                    '@id': 'lcn:dependents',
+                                    '@container': '@set',
+                                    '@context': {
+                                        plural: {
+                                            '@id': 'lcn:plural',
+                                            '@type': 'xsd:string',
+                                        },
+                                        singular: {
+                                            '@id': 'lcn:singular',
+                                            '@type': 'xsd:string',
+                                        },
+                                    },
                                 },
                             },
                         },
@@ -357,9 +276,9 @@
                     narrative: achievementNarrative,
                 },
             },
-<<<<<<< HEAD
         },
         display,
+        familyTitles,
         image: boostImage,
         attachments,
         skills,
@@ -383,6 +302,7 @@
         attachments,
         skills,
         display,
+        familyTitles,
         boostID,
         groupID = '',
     } = {}) => ({
@@ -407,134 +327,6 @@
                                 backgroundImage: {
                                     '@id': 'lcn:boostBackgroundImage',
                                     '@type': 'xsd:string',
-=======
-            display,
-            familyTitles,
-            image: boostImage,
-            attachments,
-            skills,
-            groupID,
-        }),
-        boostID: ({
-            did = 'did:example:d23dd687a7dc6787646f2eb98d0',
-            subject = 'did:example:d23dd687a7dc6787646f2eb98d0',
-            issuanceDate = '2020-08-19T21:41:50Z',
-            expirationDate,
-            boostName = 'Example Boost',
-            boostId = 'urn:uuid:boost:example:555',
-            boostImage,
-            achievementId = 'urn:uuid:123',
-            achievementType = 'Influencer',
-            achievementName = 'Awesome Badge',
-            achievementDescription = 'Awesome People Earn Awesome Badge',
-            achievementNarrative = 'Earned by being awesome.',
-            achievementImage = '',
-            address,
-            attachments,
-            skills,
-            display,
-            familyTitles,
-            boostID,
-            groupID = '',
-        } = {}) => ({
-            '@context': [
-                'https://www.w3.org/2018/credentials/v1',
-                'https://purl.imsglobal.org/spec/ob/v3p0/context-3.0.2.json',
-                {
-                    // id: '@id',
-                    type: '@type',
-                    xsd: 'https://www.w3.org/2001/XMLSchema#',
-                    lcn: 'https://docs.learncard.com/definitions#',
-                    BoostCredential: {
-                        '@id': 'lcn:boostCredential',
-                        '@context': {
-                            boostId: {
-                                '@id': 'lcn:boostId',
-                                '@type': 'xsd:string',
-                            },
-                            display: {
-                                '@id': 'lcn:boostDisplay',
-                                '@context': {
-                                    backgroundImage: {
-                                        '@id': 'lcn:boostBackgroundImage',
-                                        '@type': 'xsd:string',
-                                    },
-                                    backgroundColor: {
-                                        '@id': 'lcn:boostBackgroundColor',
-                                        '@type': 'xsd:string',
-                                    },
-                                    displayType: {
-                                        '@id': 'lcn:boostDisplayType',
-                                        '@type': 'xsd:string',
-                                    },
-                                    fadeBackgroundImage: {
-                                        '@id': 'lcn:boostFadeBackgroundImage',
-                                        '@type': 'xsd:boolean',
-                                    },
-                                    repeatBackgroundImage: {
-                                        '@id': 'lcn:boostRepeatBackgroundImage',
-                                        '@type': 'xsd:boolean',
-                                    },
-                                    emoji: {
-                                        '@id': 'lcn:boostEmoji',
-                                        '@context': {
-                                            activeSkinTone: {
-                                                '@id': 'lcn:boostEmojiActiveSkinTone',
-                                                '@type': 'xsd:string',
-                                            },
-                                            unified: {
-                                                '@id': 'lcn:boostEmojiUnified',
-                                                '@type': 'xsd:string',
-                                            },
-                                            unifiedWithoutSkinTone: {
-                                                '@id': 'lcn:boostEmojiUnifiedWithoutSkinTone',
-                                                '@type': 'xsd:string',
-                                            },
-                                            names: {
-                                                '@id': 'lcn:boostEmojiNames',
-                                                '@container': '@set',
-                                                '@type': 'xsd:string',
-                                            },
-                                            imageUrl: {
-                                                '@id': 'lcn:boostEmojiImageUrl',
-                                                '@type': 'xsd:string',
-                                            },
-                                        },
-                                    },
-                                },
-                            },
-                            familyTitles: {
-                                '@id': 'lcn:familyTitles',
-                                '@context': {
-                                    guardians: {
-                                        '@id': 'lcn:guardians',
-                                        '@container': '@set',
-                                        '@context': {
-                                            plural: {
-                                                '@id': 'lcn:plural',
-                                                '@type': 'xsd:string',
-                                            },
-                                            singular: {
-                                                '@id': 'lcn:singular',
-                                                '@type': 'xsd:string',
-                                            },
-                                        },
-                                    },
-                                    dependents: {
-                                        '@id': 'lcn:dependents',
-                                        '@container': '@set',
-                                        '@context': {
-                                            plural: {
-                                                '@id': 'lcn:plural',
-                                                '@type': 'xsd:string',
-                                            },
-                                            singular: {
-                                                '@id': 'lcn:singular',
-                                                '@type': 'xsd:string',
-                                            },
-                                        },
-                                    },
->>>>>>> 28a79e02
                                 },
                                 backgroundColor: {
                                     '@id': 'lcn:boostBackgroundColor',
@@ -551,6 +343,65 @@
                                 repeatBackgroundImage: {
                                     '@id': 'lcn:boostRepeatBackgroundImage',
                                     '@type': 'xsd:boolean',
+                                },
+                                emoji: {
+                                    '@id': 'lcn:boostEmoji',
+                                    '@context': {
+                                        activeSkinTone: {
+                                            '@id': 'lcn:boostEmojiActiveSkinTone',
+                                            '@type': 'xsd:string',
+                                        },
+                                        unified: {
+                                            '@id': 'lcn:boostEmojiUnified',
+                                            '@type': 'xsd:string',
+                                        },
+                                        unifiedWithoutSkinTone: {
+                                            '@id': 'lcn:boostEmojiUnifiedWithoutSkinTone',
+                                            '@type': 'xsd:string',
+                                        },
+                                        names: {
+                                            '@id': 'lcn:boostEmojiNames',
+                                            '@container': '@set',
+                                            '@type': 'xsd:string',
+                                        },
+                                        imageUrl: {
+                                            '@id': 'lcn:boostEmojiImageUrl',
+                                            '@type': 'xsd:string',
+                                        },
+                                    },
+                                },
+                            },
+                        },
+                        familyTitles: {
+                            '@id': 'lcn:familyTitles',
+                            '@context': {
+                                guardians: {
+                                    '@id': 'lcn:guardians',
+                                    '@container': '@set',
+                                    '@context': {
+                                        plural: {
+                                            '@id': 'lcn:plural',
+                                            '@type': 'xsd:string',
+                                        },
+                                        singular: {
+                                            '@id': 'lcn:singular',
+                                            '@type': 'xsd:string',
+                                        },
+                                    },
+                                },
+                                dependents: {
+                                    '@id': 'lcn:dependents',
+                                    '@container': '@set',
+                                    '@context': {
+                                        plural: {
+                                            '@id': 'lcn:plural',
+                                            '@type': 'xsd:string',
+                                        },
+                                        singular: {
+                                            '@id': 'lcn:singular',
+                                            '@type': 'xsd:string',
+                                        },
+                                    },
                                 },
                             },
                         },
@@ -697,6 +548,7 @@
             }
             : {}),
         display,
+        familyTitles,
         image: boostImage,
         attachments,
         skills,
@@ -732,7 +584,6 @@
                     },
                 },
             },
-<<<<<<< HEAD
         ],
         type: ['VerifiableCredential', 'DelegateCredential'],
         issuer: did,
@@ -740,26 +591,4 @@
         credentialSubject: { id: subject },
         permissions: { statementAccess: access },
     }),
-};
-=======
-            ...(address
-                ? {
-                      address: {
-                          type: ['Address'],
-                          ...address,
-                          ...(address.geo
-                              ? { geo: { type: ['GeoCoordinates'], ...address.geo } }
-                              : {}),
-                      },
-                  }
-                : {}),
-            display,
-            familyTitles,
-            image: boostImage,
-            attachments,
-            skills,
-            boostID,
-            groupID,
-        }),
-    };
->>>>>>> 28a79e02
+};