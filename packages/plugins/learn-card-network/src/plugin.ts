--- conflicted
+++ resolved
@@ -1169,7 +1169,8 @@
                 return client.inbox.getInboxCredential.query({ credentialId: id });
             },
             finalizeInboxCredentials: async _learnCard => {
-                if (!userData) throw new Error('Please make an account first!');
+                await ensureUser();
+                
                 return client.inbox.finalize.mutate();
             },
              
@@ -1194,52 +1195,49 @@
                 return client.contactMethods.verifyContactMethod.mutate({ token });
             },
             verifyContactMethodWithCredential: async (_learnCard, proofOfLoginJwt) => {
-                if (!userData) throw new Error('Please make an account first!');
+                await ensureUser();
+
                 return client.contactMethods.verifyWithCredential.mutate({ proofOfLoginJwt });
             },
             removeContactMethod: async (_learnCard, id) => {
-<<<<<<< HEAD
-                if (!userData) throw new Error('Please make an account first!');
-=======
-                await ensureUser();
->>>>>>> 5d4320f1
+                await ensureUser();
 
                 return client.contactMethods.removeContactMethod.mutate({ id });
             },
             
             // Integrations
             addIntegration: async (_learnCard, integration) => {
-                if (!userData) throw new Error('Please make an account first!');
+                await ensureUser()
 
                 return client.integrations.addIntegration.mutate(integration);
             },
             getIntegration: async (_learnCard, id) => {
-                if (!userData) throw new Error('Please make an account first!');
+                await ensureUser()
 
                 return client.integrations.getIntegration.query({ id });
             },
             getIntegrations: async (_learnCard, options = {}) => {
-                if (!userData) throw new Error('Please make an account first!');
+                await ensureUser()
 
                 return client.integrations.getIntegrations.query(options);
             },
             countIntegrations: async (_learnCard, options = {}) => {
-                if (!userData) throw new Error('Please make an account first!');
+                await ensureUser()
 
                 return client.integrations.countIntegrations.query(options);
             },
             updateIntegration: async (_learnCard, id, updates) => {
-                if (!userData) throw new Error('Please make an account first!');
+                await ensureUser()
 
                 return client.integrations.updateIntegration.mutate({ id, updates });
             },
             deleteIntegration: async (_learnCard, id) => {
-                if (!userData) throw new Error('Please make an account first!');
+                await ensureUser()
 
                 return client.integrations.deleteIntegration.mutate({ id });
             },
             associateIntegrationWithSigningAuthority: async (_learnCard, integrationId, endpoint, name, did, isPrimary) => {
-                if (!userData) throw new Error('Please make an account first!');
+                await ensureUser()
 
                 return client.integrations.associateIntegrationWithSigningAuthority.mutate({ integrationId, endpoint, name, did, isPrimary });
             },
