import { getClient, getApiTokenClient } from '@learncard/network-brain-client';
import {
    JWEValidator,
    LCNProfile,
    UnsignedVCValidator,
    VCValidator,
    VPValidator,
    Profile,
    ConsentFlowContractValidator,
    ConsentFlowTermsValidator,
    JWE,
} from '@learncard/types';
import { LearnCard } from '@learncard/core';
import { VerifyExtension } from '@learncard/vc-plugin';
import { isVC2Format } from '@learncard/helpers';

import {
    LearnCardNetworkPluginDependentMethods,
    LearnCardNetworkPlugin,
    VerifyBoostPlugin,
    TrustedBoostRegistryEntry,
} from './types';
export * from './types';

/**
 * @group Plugins
 */
export async function getLearnCardNetworkPlugin(
    learnCard: LearnCard<any, 'id', LearnCardNetworkPluginDependentMethods>,
    url: string
): Promise<LearnCardNetworkPlugin>;
export async function getLearnCardNetworkPlugin(
    learnCard: LearnCard<any, any, LearnCardNetworkPluginDependentMethods>,
    url: string,
    apiToken: string
): Promise<LearnCardNetworkPlugin>;
export async function getLearnCardNetworkPlugin(
    learnCard: LearnCard<any, any, LearnCardNetworkPluginDependentMethods>,
    url: string,
    apiToken?: string
): Promise<LearnCardNetworkPlugin> {
    // Initialize DID safely: in API-key mode there may be no local ID plane provider
    let did = '';
    try {
        const idPlane = (learnCard as any)?.id;
        if (idPlane && typeof idPlane.did === 'function') {
            did = idPlane.did();
        }
    } catch {
        learnCard?.debug?.('LCN: no local DID available at init; will fetch from profile');
    }

    learnCard?.debug?.('Adding LearnCardNetwork Plugin');
    const client = apiToken
        ? await getApiTokenClient(url, apiToken)
        : await getClient(url, async challenge => {
              const jwt = await learnCard.invoke.getDidAuthVp({ proofFormat: 'jwt', challenge });

              if (typeof jwt !== 'string') throw new Error('Error getting DID-Auth-JWT!');

              return jwt;
          });

    let userData: LCNProfile | undefined;

    learnCard?.debug?.('LCN: initial getProfile query starting', { apiToken: !!apiToken });
    const initialQuery = client.profile.getProfile
        .query()
        .then(result => {
            userData = result;

            if (userData?.did) did = userData.did;

            learnCard?.debug?.('LCN: initial getProfile success', { did });
            return result;
        })
        .catch(error => {
            // Non-fatal: API-key tokens may not have profiles:read; avoid unhandled rejection
            learnCard?.debug?.('LCN: getProfile failed (non-fatal)', error);
            return undefined;
        });

    // Ensure profile context is loaded (if available) before enforcing user presence.
    // Prevents races where methods run before initial profile query resolves.
    const ensureUser = async (): Promise<LCNProfile> => {
        try {
            await initialQuery;
        } catch {
            // ignore; initialQuery errors are non-fatal in API-key mode
        }

        // Retry once in API-token mode in case the initial query raced with method calls
        if (!userData && apiToken) {
            try {
                learnCard?.debug?.('LCN ensureUser: retrying getProfile with apiToken');
                const res = await client.profile.getProfile.query();
                userData = res;
                if (userData?.did) did = userData.did;
                learnCard?.debug?.('LCN ensureUser: retry success', { did });
            } catch (e) {
                learnCard?.debug?.('LCN ensureUser: retry failed', e);
            }
        }

        if (!userData) throw new Error('Please make an account first!');

        return userData;
    };

    return {
        name: 'LearnCard Network',
        displayName: 'LearnCard Network',
        description: 'LearnCard Network Integration',
        id: {
            did: (_learnCard, method) => {
                if (!method || method === 'web') return did;

                return (learnCard as any).id?.did?.(method);
            },
            keypair: (_learnCard, algorithm) => (learnCard as any).id?.keypair?.(algorithm),
        },
        read: {
            get: async (_learnCard, vcUri) => {
                _learnCard.debug?.("learnCard.read['LearnCard Network'].get");

                if (!vcUri) return undefined;

                const parts = vcUri.split(':');

                if (parts.length !== 5) return undefined;

                const [lc, method] = parts as [string, string, string, string, string];

                if (lc !== 'lc' || method !== 'network') return undefined;

                try {
                    let result = await client.storage.resolve.query({ uri: vcUri });

                    if ('ciphertext' in result) {
                        try {
                            const kp = _learnCard.id.keypair();
                            result = await _learnCard.invoke.decryptDagJwe(result as JWE, [kp]);
                        } catch (e) {
                            _learnCard.debug?.(
                                'LCN read.get: skipping decryption (no keypair?)',
                                e
                            );
                            return undefined;
                        }
                    }

                    return await VCValidator.or(VPValidator).parseAsync(result);
                } catch (error) {
                    _learnCard.debug?.(error);
                    return undefined;
                }
            },
        },
        store: {
            upload: async (_learnCard, credential) => {
                _learnCard.debug?.("learnCard.store['LearnCard Network'].upload");

                return client.storage.store.mutate({ item: credential });
            },
            uploadEncrypted: async (
                _learnCard,
                credential,
                { recipients = [] } = { recipients: [] }
            ) => {
                _learnCard.debug?.("learnCard.store['LearnCard Network'].upload");
                await ensureUser();

                // Use known DID if available (from init or loaded profile)
                const selfDid = did || userData?.did || '';
                const recipientsList = [selfDid, ...recipients].filter(Boolean);

                if (recipientsList.length === 0) {
                    throw new Error(
                        'No recipients specified for encrypted upload; provide at least one DID'
                    );
                }

                const jwe = await _learnCard.invoke.createDagJwe(credential, recipientsList);

                return client.storage.store.mutate({ item: jwe });
            },
        },
        methods: {
            createProfile: async (_learnCard, profile) => {
                try {
                    await ensureUser();
                } catch {
                    // ignore; This is to prevent a race condition but we are expecting the profile
                    // to not exist yet here.
                }

                if (userData) throw new Error('Account already exists!');

                const newDid = await client.profile.createProfile.mutate(profile);

                userData = await client.profile.getProfile.query();
                did = newDid;

                return newDid;
            },
            createServiceProfile: async (_learnCard, profile) => {
                try {
                    await ensureUser();
                } catch {
                    // ignore; This is to prevent a race condition but we are expecting the profile
                    // to not exist yet here.
                }

                const newDid = await client.profile.createServiceProfile.mutate(profile);

                userData = await client.profile.getProfile.query();
                did = newDid;

                return newDid;
            },
            createManagedProfile: async (_learnCard, profile) => {
                const newDid = await client.profileManager.createManagedProfile.mutate(profile);

                return newDid;
            },
            createProfileManager: async (_learnCard, profile) => {
                await ensureUser();

                const newDid = await client.profileManager.createProfileManager.mutate(profile);

                return newDid;
            },
            createChildProfileManager: async (_learnCard, parentUri, profile) => {
                await ensureUser();

                const newDid = await client.profileManager.createChildProfileManager.mutate({
                    parentUri,
                    profile,
                });

                return newDid;
            },
            createManagedServiceProfile: async (_learnCard, profile) => {
                await ensureUser();

                const newDid = await client.profile.createManagedServiceProfile.mutate(profile);

                return newDid;
            },
            getAvailableProfiles: async (_learnCard, options = {}) => {
                await ensureUser();

                return client.profile.getAvailableProfiles.query(options);
            },
            getManagedProfiles: async (_learnCard, options = {}) => {
                return client.profileManager.getManagedProfiles.query(options);
            },
            getManagedServiceProfiles: async (_learnCard, options = {}) => {
                await ensureUser();

                return client.profile.getManagedServiceProfiles.query(options);
            },
            updateProfile: async (_learnCard, profile) => {
                await ensureUser();

                const result = await client.profile.updateProfile.mutate(profile);

                if (result) {
                    userData = await client.profile.getProfile.query();

                    return true;
                }

                return false;
            },
            updateProfileManagerProfile: async (_learnCard, manager) => {
                return client.profileManager.updateProfileManager.mutate(manager);
            },
            deleteProfile: async () => {
                if (!userData) throw new Error('Account does not exist!');

                const result = await client.profile.deleteProfile.mutate();

                if (result) {
                    userData = undefined;

                    return true;
                }

                return false;
            },
            getProfile: async (_learnCard, profileId) => {
                try {
                    await ensureUser();
                } catch {}

                // If no profileId is provided, return whatever we have cached locally.
                if (!profileId) return userData;

                return client.profile.getOtherProfile.query({ profileId });
            },
            getProfileManagerProfile: async (_learnCard, id) => {
                if (!id) return client.profileManager.getProfileManager.query();

                return client.profileManager.getOtherProfileManager.query({ id });
            },
            searchProfiles: async (
                _learnCard,
                input = '',
                {
                    limit = 25,
                    includeSelf = false,
                    includeConnectionStatus = false,
                    includeServiceProfiles = false,
                } = {}
            ) => {
                return client.profile.searchProfiles.query({
                    input,
                    limit,
                    includeSelf,
                    includeConnectionStatus,
                    includeServiceProfiles,
                });
            },
            connectWith: async (_learnCard, profileId) => {
                await ensureUser();

                return client.profile.connectWith.mutate({ profileId });
            },
            cancelConnectionRequest: async (_learnCard, profileId) => {
                await ensureUser();

                return client.profile.cancelConnectionRequest.mutate({ profileId });
            },
            connectWithInvite: async (_learnCard, profileId, challenge) => {
                await ensureUser();

                return client.profile.connectWithInvite.mutate({ profileId, challenge });
            },
            disconnectWith: async (_learnCard, profileId) => {
                await ensureUser();

                return client.profile.disconnectWith.mutate({ profileId });
            },
            acceptConnectionRequest: async (_learnCard, profileId) => {
                await ensureUser();

                return client.profile.acceptConnectionRequest.mutate({ profileId });
            },
            getConnections: async _learnCard => {
                console.warn(
                    'The getConnections method is deprecated! Please use getPaginatedConnections instead!'
                );

                await ensureUser();

                return client.profile.connections.query();
            },
            getPaginatedConnections: async (_learnCard, options) => {
                await ensureUser();

                return client.profile.paginatedConnections.query(options);
            },
            getPendingConnections: async _learnCard => {
                console.warn(
                    'The getPendingConnections method is deprecated! Please use getPaginatedPendingConnections instead!'
                );

                await ensureUser();

                return client.profile.pendingConnections.query();
            },
            getPaginatedPendingConnections: async (_learnCard, options) => {
                await ensureUser();

                return client.profile.paginatedPendingConnections.query(options);
            },
            getConnectionRequests: async _learnCard => {
                console.warn(
                    'The getConnectionRequests method is deprecated! Please use getPaginatedConnectionRequests instead!'
                );

                await ensureUser();

                return client.profile.connectionRequests.query();
            },
            getPaginatedConnectionRequests: async (_learnCard, options) => {
                await ensureUser();

                return client.profile.paginatedConnectionRequests.query(options);
            },

            generateInvite: async (_learnCard, challenge, expiration, maxUses) => {
                await ensureUser();

                return client.profile.generateInvite.mutate({ challenge, expiration, maxUses });
            },

            listInvites: async () => {
                await ensureUser();

                return client.profile.listInvites.query();
            },

            invalidateInvite: async (_learnCard, challenge) => {
                await ensureUser();

                return client.profile.invalidateInvite.mutate({ challenge });
            },

            blockProfile: async (_learnCard, profileId) => {
                await ensureUser();

                return client.profile.blockProfile.mutate({ profileId });
            },
            unblockProfile: async (_learnCard, profileId) => {
                await ensureUser();

                return client.profile.unblockProfile.mutate({ profileId });
            },
            getBlockedProfiles: async () => {
                await ensureUser();

                return client.profile.blocked.query();
            },

            sendCredential: async (_learnCard, profileId, vc, encrypt = true) => {
                await ensureUser();

                if (!encrypt) {
                    return client.credential.sendCredential.mutate({ profileId, credential: vc });
                }

                const target = await _learnCard.invoke.getProfile(profileId);

                if (!target) throw new Error('Could not find target account');

                const credential = await _learnCard.invoke.createDagJwe(vc, [
                    _learnCard.id.did(),
                    target.did,
                ]);

                return client.credential.sendCredential.mutate({ profileId, credential });
            },
            acceptCredential: async (_learnCard, uri, options) => {
                await ensureUser();

                return client.credential.acceptCredential.mutate({ uri, options });
            },
            getReceivedCredentials: async (_learnCard, from) => {
                await ensureUser();

                return client.credential.receivedCredentials.query({ from });
            },
            getSentCredentials: async (_learnCard, to) => {
                await ensureUser();

                return client.credential.sentCredentials.query({ to });
            },
            getIncomingCredentials: async (_learnCard, from) => {
                await ensureUser();

                return client.credential.incomingCredentials.query({ from });
            },
            deleteCredential: async (_learnCard, uri) => {
                await ensureUser();

                return client.credential.deleteCredential.mutate({ uri });
            },

            sendPresentation: async (_learnCard, profileId, vp, encrypt = true) => {
                await ensureUser();

                if (!encrypt) {
                    return client.presentation.sendPresentation.mutate({
                        profileId,
                        presentation: vp,
                    });
                }

                const target = await _learnCard.invoke.getProfile(profileId);

                if (!target) throw new Error('Could not find target account');

                const presentation = await _learnCard.invoke.createDagJwe(vp, [
                    _learnCard.id.did(),
                    target.did,
                ]);

                return client.presentation.sendPresentation.mutate({ profileId, presentation });
            },
            acceptPresentation: async (_learnCard, uri) => {
                await ensureUser();

                return client.presentation.acceptPresentation.mutate({ uri });
            },
            getReceivedPresentations: async (_learnCard, from) => {
                await ensureUser();

                return client.presentation.receivedPresentations.query({ from });
            },
            getSentPresentations: async (_learnCard, to) => {
                await ensureUser();

                return client.presentation.sentPresentations.query({ to });
            },
            getIncomingPresentations: async (_learnCard, from) => {
                await ensureUser();

                return client.presentation.incomingPresentations.query({ from });
            },
            deletePresentation: async (_learnCard, uri) => {
                await ensureUser();

                return client.presentation.deletePresentation.mutate({ uri });
            },

            createBoost: async (_learnCard, credential, metadata) => {
                await ensureUser();
                const { skills, ...rest } = metadata ?? {};

                const payload: any = { credential, ...rest };
                if (Array.isArray(skills) && skills.length > 0) payload.skills = skills;

                return client.boost.createBoost.mutate(payload);
            },
            createChildBoost: async (_learnCard, parentUri, credential, metadata) => {
                await ensureUser();
                const { skills, ...restMetadata } = metadata || {};

                const payload: any = { parentUri, boost: { credential, ...restMetadata } };
                if (Array.isArray(skills) && skills.length > 0) payload.skills = skills;

                return client.boost.createChildBoost.mutate(payload);
            },
            getBoost: async (_learnCard, uri) => {
                await ensureUser();

                return client.boost.getBoost.query({ uri });
            },
            getBoostFrameworks: async (_learnCard, uri, options = {}) => {
                if (!userData) throw new Error('Please make an account first!');

                const { limit, cursor, query } = options ?? {};

                return client.boost.getBoostFrameworks.query({ uri, limit, cursor, query });
            },
            getSkillsAvailableForBoost: async (_learnCard, uri) => {
                if (!userData) throw new Error('Please make an account first!');

                return client.boost.getSkillsAvailableForBoost.query({ uri });
            },
            searchSkillsAvailableForBoost: async (_learnCard, uri, query, options = {}) => {
                if (!userData) throw new Error('Please make an account first!');

                return client.boost.searchSkillsAvailableForBoost.query({ uri, query, ...options });
            },
            getBoosts: async (_learnCard, query) => {
                console.warn(
                    'The getBoosts method is deprecated! Please use getPaginatedBoosts instead!'
                );

                await ensureUser();

                return client.boost.getBoosts.query({ query });
            },
            countBoosts: async (_learnCard, query) => {
                await ensureUser();

                return client.boost.countBoosts.query({ query });
            },
            getPaginatedBoosts: async (_learnCard, options) => {
                await ensureUser();

                return client.boost.getPaginatedBoosts.query(options);
            },
            getBoostChildren: async (_learnCard, uri, options) => {
                await ensureUser();

                return client.boost.getBoostChildren.query({ uri, ...options });
            },
            countBoostChildren: async (_learnCard, uri, options) => {
                await ensureUser();

                return client.boost.countBoostChildren.query({ uri, ...options });
            },
            getBoostSiblings: async (_learnCard, uri, options) => {
                await ensureUser();

                return client.boost.getBoostSiblings.query({ uri, ...options });
            },
            countBoostSiblings: async (_learnCard, uri, options) => {
                await ensureUser();

                return client.boost.countBoostSiblings.query({ uri, ...options });
            },
            getFamilialBoosts: async (_learnCard, uri, options) => {
                await ensureUser();

                return client.boost.getFamilialBoosts.query({ uri, ...options });
            },
            countFamilialBoosts: async (_learnCard, uri, options) => {
                await ensureUser();

                return client.boost.countFamilialBoosts.query({ uri, ...options });
            },
            getBoostParents: async (_learnCard, uri, options) => {
                await ensureUser();

                return client.boost.getBoostParents.query({ uri, ...options });
            },
            countBoostParents: async (_learnCard, uri, options) => {
                await ensureUser();

                return client.boost.countBoostParents.query({ uri, ...options });
            },
            makeBoostParent: async (_learnCard, uris) => {
                await ensureUser();

                return client.boost.makeBoostParent.mutate(uris);
            },
            removeBoostParent: async (_learnCard, uris) => {
                await ensureUser();

                return client.boost.removeBoostParent.mutate(uris);
            },
            getBoostRecipients: async (
                _learnCard,
                uri,
                limit = 25,
                skip = undefined,
                includeUnacceptedBoosts = true
            ) => {
                console.warn(
                    'The getBoostRecipients method is deprecated! Please use getPaginatedBoostRecipients instead!'
                );

                await ensureUser();

                return client.boost.getBoostRecipients.query({
                    uri,
                    limit,
                    skip,
                    includeUnacceptedBoosts,
                });
            },
            getPaginatedBoostRecipients: async (
                _learnCard,
                uri,
                limit = 25,
                cursor = undefined,
                includeUnacceptedBoosts = true,
                query
            ) => {
                await ensureUser();

                return client.boost.getPaginatedBoostRecipients.query({
                    uri,
                    limit,
                    cursor,
                    includeUnacceptedBoosts,
                    query,
                });
            },
            getPaginatedBoostRecipientsWithChildren: async (
                _learnCard,
                uri,
                limit = 25,
                cursor = undefined,
                includeUnacceptedBoosts = true,
                boostQuery,
                profileQuery,
                numberOfGenerations = 1
            ) => {
                await ensureUser();

                return client.boost.getPaginatedBoostRecipientsWithChildren.query({
                    uri,
                    limit,
                    cursor,
                    includeUnacceptedBoosts,
                    boostQuery,
                    profileQuery,
                    numberOfGenerations,
                });
            },
            countBoostRecipientsWithChildren: async (
                _learnCard,
                uri,
                includeUnacceptedBoosts = true,
                boostQuery,
                profileQuery,
                numberOfGenerations = 1
            ) => {
                if (!userData) throw new Error('Please make an account first!');

                return client.boost.getBoostRecipientsWithChildrenCount.query({
                    uri,
                    includeUnacceptedBoosts,
                    boostQuery,
                    profileQuery,
                    numberOfGenerations,
                });
            },
            countBoostRecipients: async (_learnCard, uri, includeUnacceptedBoosts = true) => {
                await ensureUser();

                return client.boost.getBoostRecipientCount.query({ uri, includeUnacceptedBoosts });
            },
            getConnectedBoostRecipients: async (
                _learnCard,
                uri,
                { limit = 25, cursor = undefined, includeUnacceptedBoosts = true, query } = {}
            ) => {
                await ensureUser();

                return client.boost.getConnectedBoostRecipients.query({
                    uri,
                    limit,
                    cursor,
                    includeUnacceptedBoosts,
                    query,
                });
            },
            countConnectedBoostRecipients: async (
                _learnCard,
                uri,
                includeUnacceptedBoosts = true
            ) => {
                await ensureUser();

                return client.boost.getConnectedBoostRecipientCount.query({
                    uri,
                    includeUnacceptedBoosts,
                });
            },
            getBoostChildrenProfileManagers: async (_learnCard, uri, options) => {
                await ensureUser();

                return client.boost.getChildrenProfileManagers.query({ uri, ...options });
            },
            updateBoost: async (_learnCard, uri, updates, credential) => {
                await ensureUser();

                return client.boost.updateBoost.mutate({
                    uri,
                    updates: { ...(credential && { credential }), ...updates },
                });
            },
            attachFrameworkToBoost: async (_learnCard, boostUri, frameworkId) => {
                if (!userData) throw new Error('Please make an account first!');

                return client.boost.attachFrameworkToBoost.mutate({ boostUri, frameworkId });
            },
            detachFrameworkFromBoost: async (_learnCard, boostUri, frameworkId) => {
                if (!userData) throw new Error('Please make an account first!');

                return client.boost.detachFrameworkFromBoost.mutate({ boostUri, frameworkId });
            },
            alignBoostSkills: async (_learnCard, boostUri, skills) => {
                if (!userData) throw new Error('Please make an account first!');

                return client.boost.alignBoostSkills.mutate({ boostUri, skills } as any);
            },
            getBoostAdmins: async (_learnCard, uri, options = {}) => {
                await ensureUser();

                return client.boost.getBoostAdmins.query({ uri, ...options });
            },
            getBoostPermissions: async (_learnCard, uri, profileId) => {
                await ensureUser();

                if (!profileId) return client.boost.getBoostPermissions.query({ uri });

                return client.boost.getOtherBoostPermissions.query({ uri, profileId });
            },
            updateBoostPermissions: async (_learnCard, uri, updates, profileId) => {
                await ensureUser();

                if (!profileId) return client.boost.updateBoostPermissions.query({ uri, updates });

                const result = await client.boost.updateOtherBoostPermissions.query({
                    uri,
                    profileId,
                    updates,
                });

                if (result) await _learnCard.invoke.clearDidWebCache?.();

                return result;
            },
            addBoostAdmin: async (_learnCard, uri, profileId) => {
                await ensureUser();

                const result = await client.boost.addBoostAdmin.mutate({ uri, profileId });

                if (result) await _learnCard.invoke.clearDidWebCache?.();

                return result;
            },
            removeBoostAdmin: async (_learnCard, uri, profileId) => {
                await ensureUser();

                const result = await client.boost.removeBoostAdmin.mutate({ uri, profileId });

                if (result) await _learnCard.invoke.clearDidWebCache?.();

                return result;
            },
            deleteBoost: async (_learnCard, uri) => {
                await ensureUser();

                return client.boost.deleteBoost.mutate({ uri });
            },
            sendBoost: async (
                _learnCard,
                profileId,
                boostUri,
                options = { encrypt: true, skipNotification: false }
            ) => {
                await ensureUser();

                const result = await _learnCard.invoke.resolveFromLCN(boostUri);
                const data = await UnsignedVCValidator.spa(result);

                if (!data.success) throw new Error('Did not get a valid boost from URI');

                const targetProfile = await _learnCard.invoke.getProfile(profileId);

                if (!targetProfile) throw new Error('Target profile not found');

                let boost = data.data;

                if (isVC2Format(boost)) {
                    boost.validFrom = new Date().toISOString();
                } else {
                    boost.issuanceDate = new Date().toISOString();
                }
                boost.issuer = _learnCard.id.did();

                if (Array.isArray(boost.credentialSubject)) {
                    boost.credentialSubject = boost.credentialSubject.map(subject => ({
                        ...subject,
                        id: targetProfile.did,
                    }));
                } else {
                    boost.credentialSubject.id = targetProfile.did;
                }

                // Embed the boostURI into the boost credential for verification purposes.
                if (boost?.type?.includes('BoostCredential')) boost.boostId = boostUri;

                if (typeof options === 'object' && options.overideFn) {
                    boost = options.overideFn(boost);
                }

                const vc = await _learnCard.invoke.issueCredential(boost);

                // options is allowed to be a boolean to maintain backwards compatibility
                if ((typeof options === 'object' && !options.encrypt) || !options) {
                    return client.boost.sendBoost.mutate({
                        profileId,
                        uri: boostUri,
                        credential: vc,
                        options: {
                            skipNotification:
                                typeof options === 'object' && options.skipNotification,
                        },
                    });
                }

                const lcnDid = await client.utilities.getDid.query();

                const credential = await _learnCard.invoke.createDagJwe(vc, [
                    _learnCard.id.did(),
                    targetProfile.did,
                    lcnDid,
                ]);

                return client.boost.sendBoost.mutate({
                    profileId,
                    uri: boostUri,
                    credential,
                    options: {
                        skipNotification: typeof options === 'object' && options.skipNotification,
                    },
                });
            },

            registerSigningAuthority: async (_learnCard, endpoint, name, _did) => {
                await ensureUser();

                return client.profile.registerSigningAuthority.mutate({
                    endpoint,
                    name,
                    did: _did,
                });
            },
            getRegisteredSigningAuthorities: async _learnCard => {
                await ensureUser();

                return client.profile.signingAuthorities.query();
            },
            getRegisteredSigningAuthority: async (_learnCard, endpoint, name) => {
                await ensureUser();

                return client.profile.signingAuthority.query({ endpoint, name });
            },
            setPrimaryRegisteredSigningAuthority: async (_learnCard, endpoint, name) => {
                await ensureUser();

                return client.profile.setPrimarySigningAuthority.mutate({ endpoint, name });
            },
            getPrimaryRegisteredSigningAuthority: async _learnCard => {
                await ensureUser();

                return client.profile.primarySigningAuthority.query();
            },

            generateClaimLink: async (_learnCard, boostUri, claimLinkSA, options, challenge) => {
                await ensureUser();

                return client.boost.generateClaimLink.mutate({
                    boostUri,
                    claimLinkSA,
                    options,
                    challenge,
                });
            },

            claimBoostWithLink: async (_learnCard, boostUri, challenge) => {
                await ensureUser();

                return client.boost.claimBoostWithLink.mutate({ boostUri, challenge });
            },

            createContract: async (_learnCard, contract) => {
                await ensureUser();

                return client.contracts.createConsentFlowContract.mutate(contract);
            },

            addAutoBoostsToContract: async (_learnCard, contractUri, autoboosts) => {
                await ensureUser();

                return client.contracts.addAutoBoostsToContract.mutate({ contractUri, autoboosts });
            },

            removeAutoBoostsFromContract: async (_learnCard, contractUri, boostUris) => {
                await ensureUser();

                return client.contracts.removeAutoBoostsFromContract.mutate({
                    contractUri,
                    boostUris,
                });
            },

            getContract: async (_learnCard, uri) => {
                return client.contracts.getConsentFlowContract.query({ uri });
            },

            getContracts: async (_learnCard, options) => {
                await ensureUser();

                return client.contracts.getConsentFlowContracts.query(options);
            },

            deleteContract: async (_learnCard, uri) => {
                await ensureUser();

                return client.contracts.deleteConsentFlowContract.mutate({ uri });
            },

            getConsentFlowData: async (_learnCard, uri, options = {}) => {
                await ensureUser();

                return client.contracts.getConsentedDataForContract.query({ uri, ...options });
            },

            getConsentFlowDataForDid: async (_learnCard, did, options = {}) => {
                await ensureUser();

                return client.contracts.getConsentedDataForDid.query({ did, ...options });
            },

            getAllConsentFlowData: async (_learnCard, query = {}, options = {}) => {
                await ensureUser();

                return client.contracts.getConsentedData.query({ query, ...options });
            },

            writeCredentialToContract: async (
                _learnCard,
                did,
                contractUri,
                credential,
                boostUri
            ) => {
                await ensureUser();

                return client.contracts.writeCredentialToContract.mutate({
                    did,
                    contractUri,
                    credential,
                    boostUri,
                });
            },

            consentToContract: async (
                _learnCard,
                contractUri,
                { terms, expiresAt, oneTime },
                recipientToken
            ) => {
                await ensureUser();

                return client.contracts.consentToContract.mutate({
                    contractUri,
                    terms,
                    expiresAt,
                    oneTime,
                    recipientToken, // for SmartResume
                });
            },

            getConsentedContracts: async (_learnCard, options) => {
                await ensureUser();

                return client.contracts.getConsentedContracts.query(options);
            },

            updateContractTerms: async (_learnCard, uri, { terms, expiresAt, oneTime }) => {
                await ensureUser();

                return client.contracts.updateConsentedContractTerms.mutate({
                    uri,
                    terms,
                    expiresAt,
                    oneTime,
                });
            },

            withdrawConsent: async (_learnCard, uri) => {
                await ensureUser();

                return client.contracts.withdrawConsent.mutate({ uri });
            },

            getConsentFlowTransactions: async (_learnCard, uri, options) => {
                await ensureUser();

                return client.contracts.getTermsTransactionHistory.query({ uri, ...options });
            },

            getCredentialsForContract: async (_learnCard, termsUri, options = {}) => {
                await ensureUser();

                return client.contracts.getCredentialsForContract.query({ termsUri, ...options });
            },

            getConsentFlowCredentials: async (_learnCard, options = {}) => {
                await ensureUser();

                return client.contracts.getAllCredentialsForTerms.query(options);
            },

            verifyConsent: async (_learnCard, uri, profileId) => {
                await ensureUser();

                return client.contracts.verifyConsent.query({ uri, profileId });
            },

            syncCredentialsToContract: async (_learnCard, termsUri, categories) => {
                await ensureUser();

                return client.contracts.syncCredentialsToContract.mutate({
                    termsUri,
                    categories,
                });
            },

            addDidMetadata: async (_learnCard, metadata) => {
                await ensureUser();

                const result = await client.didMetadata.addDidMetadata.mutate(metadata);

                if (result) await _learnCard.invoke.clearDidWebCache?.();

                return result;
            },

            getDidMetadata: async (_learnCard, id) => {
                await ensureUser();

                return client.didMetadata.getDidMetadata.query({ id });
            },

            getMyDidMetadata: async () => {
                await ensureUser();

                return client.didMetadata.getMyDidMetadata.query();
            },

            updateDidMetadata: async (_learnCard, id, updates) => {
                await ensureUser();

                const result = await client.didMetadata.updateDidMetadata.mutate({ id, updates });

                if (result) await _learnCard.invoke.clearDidWebCache?.();

                return result;
            },

            deleteDidMetadata: async (_learnCard, id) => {
                await ensureUser();

                const result = await client.didMetadata.deleteDidMetadata.mutate({ id });

                if (result) await _learnCard.invoke.clearDidWebCache?.();

                return result;
            },

            createClaimHook: async (_learnCard, hook) => {
                await ensureUser();

                return client.claimHook.createClaimHook.mutate({ hook });
            },

            getClaimHooksForBoost: async (_learnCard, options) => {
                await ensureUser();

                return client.claimHook.getClaimHooksForBoost.query(options);
            },

            deleteClaimHook: async (_learnCard, id) => {
                await ensureUser();

                return client.claimHook.deleteClaimHook.mutate({ id });
            },

            addAuthGrant: async (_learnCard, authGrant) => {
                await ensureUser();

                return client.authGrants.addAuthGrant.mutate(authGrant);
            },
            revokeAuthGrant: async (_learnCard, id) => {
                await ensureUser();

                return client.authGrants.revokeAuthGrant.mutate({ id });
            },
            deleteAuthGrant: async (_learnCard, id) => {
                await ensureUser();

                return client.authGrants.deleteAuthGrant.mutate({ id });
            },
            updateAuthGrant: async (_learnCard, id, updates) => {
                await ensureUser();

                return client.authGrants.updateAuthGrant.mutate({ id, updates });
            },
            getAuthGrant: async (_learnCard, id) => {
                await ensureUser();

                return client.authGrants.getAuthGrant.query({ id });
            },
            getAuthGrants: async (_learnCard, options) => {
                await ensureUser();

                return client.authGrants.getAuthGrants.query(options);
            },
            getAPITokenForAuthGrant: async (_learnCard, id) => {
                await ensureUser();

                const authGrant = await client.authGrants.getAuthGrant.query({ id });
                if (!authGrant) throw new Error('Auth grant not found');
                if (authGrant.status !== 'active') throw new Error('Auth grant is not active');
                if (!authGrant.challenge) throw new Error('Auth grant has no challenge');
                if (!authGrant.scope) throw new Error('Auth grant has no scope');
                if (authGrant.expiresAt && new Date(authGrant.expiresAt) < new Date())
                    throw new Error('Auth grant is expired');

                const apiToken = (await _learnCard.invoke.getDidAuthVp({
                    challenge: authGrant.challenge,
                    proofFormat: 'jwt',
                })) as string;

                if (!apiToken) throw new Error('Failed to get API Token for auth grant');

                return apiToken;
            },

            sendCredentialViaInbox: async (_learnCard, issueInboxCredential) => {
                await ensureUser();

                return client.inbox.issue.mutate(issueInboxCredential);
            },
            getMySentInboxCredentials: async (_learnCard, options) => {
                await ensureUser();

                return client.inbox.getMyIssuedCredentials.query(options);
            },
            getInboxCredential: async (_learnCard, id) => {
                await ensureUser();

                return client.inbox.getInboxCredential.query({ credentialId: id });
            },
            finalizeInboxCredentials: async _learnCard => {
                await ensureUser();
                
                return client.inbox.finalize.mutate();
            }, 
            sendGuardianApprovalEmail: async (_learnCard, options) => {
                await ensureUser();

                return client.inbox.sendGuardianApprovalEmail.mutate(options);
            },
            approveGuardianRequest: async (_learnCard, token) => {
                // Open route; no auth required
                return client.inbox.approveGuardianRequest.mutate({ token });
            },
            approveGuardianRequestByPath: async (_learnCard, token) => {
                // Open route; no auth required
                return client.inbox.approveGuardianRequestByPath.query({ token });
            },
            addContactMethod: async (_learnCard, contactMethod) => {
                await ensureUser();

                return client.contactMethods.addContactMethod.mutate(contactMethod);
            },
            getMyContactMethods: async _learnCard => {
                await ensureUser();

                return client.contactMethods.getMyContactMethods.query();
            },
            setPrimaryContactMethod: async (_learnCard, contactMethodId) => {
                await ensureUser();

                return client.contactMethods.setPrimaryContactMethod.mutate({ contactMethodId });
            },
            verifyContactMethod: async (_learnCard, token) => {
                await ensureUser();

                return client.contactMethods.verifyContactMethod.mutate({ token });
            },
            verifyContactMethodWithCredential: async (_learnCard, proofOfLoginJwt) => {
                await ensureUser();

                return client.contactMethods.verifyWithCredential.mutate({ proofOfLoginJwt });
            },
            removeContactMethod: async (_learnCard, id) => {
                await ensureUser();

                return client.contactMethods.removeContactMethod.mutate({ id });
            },
            
            // Integrations
            addIntegration: async (_learnCard, integration) => {
                await ensureUser()

                return client.integrations.addIntegration.mutate(integration);
            },
            getIntegration: async (_learnCard, id) => {
                await ensureUser()

<<<<<<< HEAD
            // Skills & Skill Frameworks
            syncFrameworkSkills: async (_learnCard, input) => {
                if (!userData) throw new Error('Please make an account first!');
                return client.skills.syncFrameworkSkills.mutate(input);
            },
            listSkillTags: async (_learnCard, frameworkId, skillId) => {
                if (!userData) throw new Error('Please make an account first!');
                return client.skills.listSkillTags.query({ frameworkId, id: skillId } as any);
            },
            addSkillTag: async (_learnCard, frameworkId, skillId, tag) => {
                if (!userData) throw new Error('Please make an account first!');
                return client.skills.addSkillTag.mutate({ frameworkId, id: skillId, tag } as any);
            },
            removeSkillTag: async (_learnCard, frameworkId, skillId, slug) => {
                if (!userData) throw new Error('Please make an account first!');
                return client.skills.removeSkillTag.mutate({ frameworkId, id: skillId, slug } as any);
            },
            createManagedSkillFramework: async (_learnCard, input) => {
                if (!userData) throw new Error('Please make an account first!');
                return client.skillFrameworks.createManaged.mutate(input);
            },
            createManagedSkillFrameworks: async (_learnCard, input) => {
                if (!userData) throw new Error('Please make an account first!');
                return client.skillFrameworks.createManagedBatch.mutate(input);
            },
            createSkillFramework: async (_learnCard, input) => {
                if (!userData) throw new Error('Please make an account first!');
                return client.skillFrameworks.create.mutate(input);
            },
            listMySkillFrameworks: async _learnCard => {
                if (!userData) throw new Error('Please make an account first!');
                return client.skillFrameworks.listMine.query();
            },
            getSkillFrameworkById: async (_learnCard, id, options = {}) => {
                if (!userData) throw new Error('Please make an account first!');
                return client.skillFrameworks.getById.query({ id, ...options });
            },
            getBoostsThatUseFramework: async (_learnCard, frameworkId, options = {}) => {
                if (!userData) throw new Error('Please make an account first!');
                return client.skillFrameworks.getBoostsThatUseFramework.query({
                    id: frameworkId,
                    ...options,
                });
            },
            countBoostsThatUseFramework: async (_learnCard, frameworkId, options = {}) => {
                if (!userData) throw new Error('Please make an account first!');
                return client.skillFrameworks.countBoostsThatUseFramework.query({
                    id: frameworkId,
                    ...options,
                });
            },
            getFrameworkSkillTree: async (_learnCard, frameworkId, options = {}) => {
                if (!userData) throw new Error('Please make an account first!');

                return client.skills.getFrameworkSkillTree.query({ id: frameworkId, ...options });
            },
            getSkillChildren: async (_learnCard, frameworkId, skillId, options = {}) => {
                if (!userData) throw new Error('Please make an account first!');

                return client.skills.getSkillChildrenTree.query({
                    frameworkId,
                    id: skillId,
                    ...options,
                });
            },
            searchFrameworkSkills: async (_learnCard, frameworkId, query, options = {}) => {
                if (!userData) throw new Error('Please make an account first!');

                return client.skills.searchFrameworkSkills.query({
                    id: frameworkId,
                    query,
                    ...options,
                });
            },
            updateSkillFramework: async (_learnCard, input) => {
                if (!userData) throw new Error('Please make an account first!');
                return client.skillFrameworks.update.mutate(input);
            },
            deleteSkillFramework: async (_learnCard, id) => {
                if (!userData) throw new Error('Please make an account first!');
                return client.skillFrameworks.delete.mutate({ id });
            },
            replaceSkillFrameworkSkills: async (_learnCard, input) => {
                if (!userData) throw new Error('Please make an account first!');
                return client.skillFrameworks.replaceSkills.mutate(input);
            },
            countSkills: async (_learnCard, input) => {
                if (!userData) throw new Error('Please make an account first!');
                return client.skills.countSkills.query(input);
            },
            getFullSkillTree: async (_learnCard, input) => {
                if (!userData) throw new Error('Please make an account first!');
                return client.skills.getFullSkillTree.query(input);
            },
            getSkillPath: async (_learnCard, input) => {
                if (!userData) throw new Error('Please make an account first!');
                return client.skills.getSkillPath.query(input);
            },
            getSkillFrameworkAdmins: async (_learnCard, frameworkId) => {
                if (!userData) throw new Error('Please make an account first!');
                return client.skillFrameworks.listFrameworkAdmins.query({ frameworkId });
            },
            addSkillFrameworkAdmin: async (_learnCard, frameworkId, profileId) => {
                if (!userData) throw new Error('Please make an account first!');
                return client.skillFrameworks.addFrameworkAdmin.mutate({ frameworkId, profileId });
            },
            removeSkillFrameworkAdmin: async (_learnCard, frameworkId, profileId) => {
                if (!userData) throw new Error('Please make an account first!');
                return client.skillFrameworks.removeFrameworkAdmin.mutate({
                    frameworkId,
                    profileId,
                });
            },
            createSkill: async (_learnCard, input) => {
                if (!userData) throw new Error('Please make an account first!');
                return client.skills.create.mutate(input);
            },
            createSkills: async (_learnCard, input) => {
                if (!userData) throw new Error('Please make an account first!');
                return client.skills.createMany.mutate(input);
            },
            updateSkill: async (_learnCard, input) => {
                if (!userData) throw new Error('Please make an account first!');
                return client.skills.update.mutate(input);
            },
            deleteSkill: async (_learnCard, input) => {
                if (!userData) throw new Error('Please make an account first!');
                return client.skills.delete.mutate(input);
            },

=======
                return client.integrations.getIntegration.query({ id });
            },
            getIntegrations: async (_learnCard, options = {}) => {
                await ensureUser()

                return client.integrations.getIntegrations.query(options);
            },
            countIntegrations: async (_learnCard, options = {}) => {
                await ensureUser()

                return client.integrations.countIntegrations.query(options);
            },
            updateIntegration: async (_learnCard, id, updates) => {
                await ensureUser()

                return client.integrations.updateIntegration.mutate({ id, updates });
            },
            deleteIntegration: async (_learnCard, id) => {
                await ensureUser()

                return client.integrations.deleteIntegration.mutate({ id });
            },
            associateIntegrationWithSigningAuthority: async (_learnCard, integrationId, endpoint, name, did, isPrimary) => {
                await ensureUser()

                return client.integrations.associateIntegrationWithSigningAuthority.mutate({ integrationId, endpoint, name, did, isPrimary });
            },
 
>>>>>>> 081cd6cd
            resolveFromLCN: async (_learnCard, uri) => {
                const result = await client.storage.resolve.query({ uri });

                return UnsignedVCValidator.or(VCValidator)
                    .or(VPValidator)
                    .or(JWEValidator)
                    .or(ConsentFlowContractValidator)
                    .or(ConsentFlowTermsValidator)
                    .parseAsync(result);
            },

            getLCNClient: () => client,
        },
    };
}

/**
 * @group Plugins
 */
export const getVerifyBoostPlugin = async (
    learnCard: LearnCard<any, any, VerifyExtension>,
    trustedBoostRegistryUrl?: string
): Promise<VerifyBoostPlugin> => {
    const DEFAULT_TRUSTED_BOOST_REGISTRY: TrustedBoostRegistryEntry[] = [
        {
            id: 'LearnCard Network',
            url: 'https://network.learncard.com',
            did: 'did:web:network.learncard.com',
        },
    ];

    let boostRegistry: TrustedBoostRegistryEntry[];

    if (trustedBoostRegistryUrl) {
        const res = await fetch(trustedBoostRegistryUrl);
        if (res.status === 200) {
            boostRegistry = JSON.parse(await res.text());
        } else {
            boostRegistry = DEFAULT_TRUSTED_BOOST_REGISTRY;
        }
    } else {
        boostRegistry = DEFAULT_TRUSTED_BOOST_REGISTRY;
    }

    const getIssuerDID = (issuer: string | Profile | undefined): string | undefined => {
        if (!issuer) return;
        if (typeof issuer === 'string') {
            return issuer;
        } else if ('id' in issuer && typeof issuer.id === 'string') {
            return issuer.id;
        } else {
            return;
        }
    };
    const getTrustedBoostVerifier = (
        issuer: string | Profile | undefined
    ): TrustedBoostRegistryEntry | undefined => {
        const issuerDID = getIssuerDID(issuer);
        if (!issuerDID) return;
        return boostRegistry.find(o => o.did === issuerDID);
    };

    return {
        name: 'VerifyBoost',
        displayName: 'Verify Boost Extension',
        description: 'Adds a check for validating Boost Credentials.',
        methods: {
            verifyCredential: async (_learnCard, credential, options) => {
                const verificationCheck = await learnCard.invoke.verifyCredential(
                    credential,
                    options
                );
                const boostCredential = credential?.boostCredential;
                try {
                    if (boostCredential) {
                        const verifyBoostCredential = await learnCard.invoke.verifyCredential(
                            boostCredential
                        );
                        if (!boostCredential?.boostId && !credential?.boostId) {
                            verificationCheck.warnings.push(
                                'Boost Authenticity could not be verified: Boost ID metadata is missing.'
                            );
                        }

                        if (verifyBoostCredential.errors?.length > 0) {
                            verificationCheck.errors = [
                                ...(verifyBoostCredential.errors || []),
                                ...(verificationCheck.errors || []),
                                'Boost Credential could not be verified.',
                            ];
                        } else if (boostCredential?.boostId !== credential?.boostId) {
                            verificationCheck.errors.push(
                                'Boost Authenticity could not be verified: Boost ID metadata is mismatched.'
                            );
                        } else {
                            const trustedBoostIssuer = getTrustedBoostVerifier(credential?.issuer);
                            if (trustedBoostIssuer) {
                                verificationCheck.checks.push(
                                    `Boost is Authentic. Verified by ${trustedBoostIssuer.id}.`
                                );
                            } else {
                                verificationCheck.warnings.push(
                                    `Boost Authenticity could not be verified. Issuer is outside of trust network: ${getIssuerDID(
                                        credential?.issuer
                                    )}`
                                );
                            }
                        }
                    }
                } catch {
                    verificationCheck.errors.push('Boost authenticity could not be verified.');
                }
                return verificationCheck;
            },
        },
    };
};<|MERGE_RESOLUTION|>--- conflicted
+++ resolved
@@ -1253,17 +1253,7 @@
 
                 return client.contactMethods.removeContactMethod.mutate({ id });
             },
-            
-            // Integrations
-            addIntegration: async (_learnCard, integration) => {
-                await ensureUser()
-
-                return client.integrations.addIntegration.mutate(integration);
-            },
-            getIntegration: async (_learnCard, id) => {
-                await ensureUser()
-
-<<<<<<< HEAD
+
             // Skills & Skill Frameworks
             syncFrameworkSkills: async (_learnCard, input) => {
                 if (!userData) throw new Error('Please make an account first!');
@@ -1394,36 +1384,43 @@
                 return client.skills.delete.mutate(input);
             },
 
-=======
+            // Integrations
+            addIntegration: async (_learnCard, integration) => {
+                await ensureUser();
+
+                return client.integrations.addIntegration.mutate(integration);
+            },
+            getIntegration: async (_learnCard, id) => {
+                await ensureUser();
+
                 return client.integrations.getIntegration.query({ id });
             },
             getIntegrations: async (_learnCard, options = {}) => {
-                await ensureUser()
+                await ensureUser();
 
                 return client.integrations.getIntegrations.query(options);
             },
             countIntegrations: async (_learnCard, options = {}) => {
-                await ensureUser()
+                await ensureUser();
 
                 return client.integrations.countIntegrations.query(options);
             },
             updateIntegration: async (_learnCard, id, updates) => {
-                await ensureUser()
+                await ensureUser();
 
                 return client.integrations.updateIntegration.mutate({ id, updates });
             },
             deleteIntegration: async (_learnCard, id) => {
-                await ensureUser()
+                await ensureUser();
 
                 return client.integrations.deleteIntegration.mutate({ id });
             },
             associateIntegrationWithSigningAuthority: async (_learnCard, integrationId, endpoint, name, did, isPrimary) => {
-                await ensureUser()
+                await ensureUser();
 
                 return client.integrations.associateIntegrationWithSigningAuthority.mutate({ integrationId, endpoint, name, did, isPrimary });
             },
- 
->>>>>>> 081cd6cd
+
             resolveFromLCN: async (_learnCard, uri) => {
                 const result = await client.storage.resolve.query({ uri });
 
