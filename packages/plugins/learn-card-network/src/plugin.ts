--- conflicted
+++ resolved
@@ -1168,14 +1168,11 @@
 
                 return client.inbox.getInboxCredential.query({ credentialId: id });
             },
-<<<<<<< HEAD
             finalizeInboxCredentials: async _learnCard => {
                 await ensureUser();
                 
                 return client.inbox.finalize.mutate();
-            },
-             
-=======
+            }, 
             sendGuardianApprovalEmail: async (_learnCard, options) => {
                 await ensureUser();
 
@@ -1189,7 +1186,6 @@
                 // Open route; no auth required
                 return client.inbox.approveGuardianRequestByPath.query({ token });
             },
->>>>>>> 2738693c
             addContactMethod: async (_learnCard, contactMethod) => {
                 await ensureUser();
 
