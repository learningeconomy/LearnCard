--- conflicted
+++ resolved
@@ -432,15 +432,12 @@
     ) => Promise<PaginatedInboxCredentialsType>;
 
     getInboxCredential: (id: string) => Promise<InboxCredentialType | null>;
-<<<<<<< HEAD
     finalizeInboxCredentials: () => Promise<{
         processed: number;
         claimed: number;
         errors: number;
         verifiableCredentials: VC[];
     }>;
- 
-=======
 
     // Guardian Approval
     sendGuardianApprovalEmail: (options: {
@@ -450,8 +447,6 @@
     }) => Promise<{ message: string; approvalUrl: string }>;
     approveGuardianRequest: (token: string) => Promise<{ message: string }>;
     approveGuardianRequestByPath: (token: string) => Promise<{ message: string }>;
-
->>>>>>> 2738693c
     addContactMethod: (
         contactMethod: ContactMethodQueryType
     ) => Promise<{ message: string; contactMethodId: string; verificationRequired: boolean }>;
