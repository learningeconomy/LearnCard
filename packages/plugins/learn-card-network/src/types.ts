--- conflicted
+++ resolved
@@ -10,10 +10,7 @@
     BoostRecipientInfo,
     LCNSigningAuthorityForUserType,
     LCNBoostClaimLinkSigningAuthorityType,
-<<<<<<< HEAD
-=======
-    LCNBoostClaimLinkOptionsType
->>>>>>> cd55df35
+    LCNBoostClaimLinkOptionsType,
 } from '@learncard/types';
 import { Plugin, ProofOptions, VerifyExtension } from '@learncard/core';
 
@@ -99,15 +96,12 @@
         name: string
     ) => Promise<LCNSigningAuthorityForUserType>;
 
-<<<<<<< HEAD
     generateClaimLink: (
         boostUri: string,
         claimLinkSA: LCNBoostClaimLinkSigningAuthorityType,
+        options?: LCNBoostClaimLinkOptionsType,
         challenge?: string
     ) => Promise<{ boostUri: string; challenge: string }>;
-=======
-    generateClaimLink: (boostUri: string, claimLinkSA: LCNBoostClaimLinkSigningAuthorityType, options?: LCNBoostClaimLinkOptionsType ,challenge?: string) => Promise<{ boostUri: string, challenge: string}>;
->>>>>>> cd55df35
     claimBoostWithLink: (boostUri: string, challenge: string) => Promise<string>;
 
     resolveFromLCN: (uri: string) => Promise<VC | UnsignedVC | VP | JWE>;
