--- conflicted
+++ resolved
@@ -52,7 +52,6 @@
     ContactMethodType,
     InboxCredentialQuery,
     IssueInboxCredentialResponseType,
-<<<<<<< HEAD
     // Shared Skills/Frameworks/Tags (non-flat)
     TagType,
     SkillFrameworkType,
@@ -79,13 +78,12 @@
     GetFullSkillTreeResult,
     GetSkillPathInput,
     GetSkillPathResult,
-=======
+    // Integrations
     LCNIntegration,
     LCNIntegrationCreateType,
     LCNIntegrationUpdateType,
     LCNIntegrationQueryType,
     PaginatedLCNIntegrationsType,
->>>>>>> 081cd6cd
 } from '@learncard/types';
 import { Plugin } from '@learncard/core';
 import { ProofOptions } from '@learncard/didkit-plugin';
@@ -517,7 +515,6 @@
         proofOfLoginJwt: string
     ) => Promise<{ message: string; contactMethod: ContactMethodType }>;
     removeContactMethod: (contactMethodId: string) => Promise<{ message: string }>;
-<<<<<<< HEAD
 
     // Skills & Skill Frameworks
     syncFrameworkSkills: (input: SyncFrameworkInput) => Promise<FrameworkWithSkills>;
@@ -588,8 +585,6 @@
     updateSkill: (input: UpdateSkillInput) => Promise<SkillType>;
     deleteSkill: (input: DeleteSkillInput) => Promise<{ success: boolean }>;
 
-=======
- 
     // Integrations
     addIntegration: (integration: LCNIntegrationCreateType) => Promise<string>;
     getIntegration: (id: string) => Promise<LCNIntegration | undefined>;
@@ -600,8 +595,7 @@
     updateIntegration: (id: string, updates: LCNIntegrationUpdateType) => Promise<boolean>;
     deleteIntegration: (id: string) => Promise<boolean>;
     associateIntegrationWithSigningAuthority: (integrationId: string, endpoint: string, name: string, did: string, isPrimary?: boolean) => Promise<boolean>;
- 
->>>>>>> 081cd6cd
+
     resolveFromLCN: (
         uri: string
     ) => Promise<VC | UnsignedVC | VP | JWE | ConsentFlowContract | ConsentFlowTerms>;
