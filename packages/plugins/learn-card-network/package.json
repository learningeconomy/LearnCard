--- conflicted
+++ resolved
@@ -1,10 +1,6 @@
 {
   "name": "@learncard/network-plugin",
-<<<<<<< HEAD
-  "version": "1.0.4",
-=======
   "version": "1.2.2",
->>>>>>> 7937fc35
   "description": "",
   "main": "./dist/index.js",
   "module": "./dist/lcn-plugin.esm.js",
