--- conflicted
+++ resolved
@@ -1138,13 +1138,8 @@
         const ret = wasm.memory;
         return addHeapObject(ret);
     };
-<<<<<<< HEAD
-    imports.wbg.__wbindgen_closure_wrapper12792 = function(arg0, arg1, arg2) {
+    imports.wbg.__wbindgen_closure_wrapper12794 = function(arg0, arg1, arg2) {
         const ret = makeMutClosure(arg0, arg1, 3868, __wbg_adapter_26);
-=======
-    imports.wbg.__wbindgen_closure_wrapper12800 = function(arg0, arg1, arg2) {
-        const ret = makeMutClosure(arg0, arg1, 3864, __wbg_adapter_26);
->>>>>>> d880d327
         return addHeapObject(ret);
     };
 
