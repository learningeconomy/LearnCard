let wasm;

const cachedTextDecoder = (typeof TextDecoder !== 'undefined' ? new TextDecoder('utf-8', { ignoreBOM: true, fatal: true }) : { decode: () => { throw Error('TextDecoder not available') } } );

if (typeof TextDecoder !== 'undefined') { cachedTextDecoder.decode(); };

let cachedUint8Memory0 = null;

function getUint8Memory0() {
    if (cachedUint8Memory0 === null || cachedUint8Memory0.byteLength === 0) {
        cachedUint8Memory0 = new Uint8Array(wasm.memory.buffer);
    }
    return cachedUint8Memory0;
}

function getStringFromWasm0(ptr, len) {
    ptr = ptr >>> 0;
    return cachedTextDecoder.decode(getUint8Memory0().subarray(ptr, ptr + len));
}

const heap = new Array(128).fill(undefined);

heap.push(undefined, null, true, false);

let heap_next = heap.length;

function addHeapObject(obj) {
    if (heap_next === heap.length) heap.push(heap.length + 1);
    const idx = heap_next;
    heap_next = heap[idx];

    heap[idx] = obj;
    return idx;
}

function getObject(idx) { return heap[idx]; }

function dropObject(idx) {
    if (idx < 132) return;
    heap[idx] = heap_next;
    heap_next = idx;
}

function takeObject(idx) {
    const ret = getObject(idx);
    dropObject(idx);
    return ret;
}

let WASM_VECTOR_LEN = 0;

const cachedTextEncoder = (typeof TextEncoder !== 'undefined' ? new TextEncoder('utf-8') : { encode: () => { throw Error('TextEncoder not available') } } );

const encodeString = (typeof cachedTextEncoder.encodeInto === 'function'
    ? function (arg, view) {
    return cachedTextEncoder.encodeInto(arg, view);
}
    : function (arg, view) {
    const buf = cachedTextEncoder.encode(arg);
    view.set(buf);
    return {
        read: arg.length,
        written: buf.length
    };
});

function passStringToWasm0(arg, malloc, realloc) {

    if (realloc === undefined) {
        const buf = cachedTextEncoder.encode(arg);
        const ptr = malloc(buf.length, 1) >>> 0;
        getUint8Memory0().subarray(ptr, ptr + buf.length).set(buf);
        WASM_VECTOR_LEN = buf.length;
        return ptr;
    }

    let len = arg.length;
    let ptr = malloc(len, 1) >>> 0;

    const mem = getUint8Memory0();

    let offset = 0;

    for (; offset < len; offset++) {
        const code = arg.charCodeAt(offset);
        if (code > 0x7F) break;
        mem[ptr + offset] = code;
    }

    if (offset !== len) {
        if (offset !== 0) {
            arg = arg.slice(offset);
        }
        ptr = realloc(ptr, len, len = offset + arg.length * 3, 1) >>> 0;
        const view = getUint8Memory0().subarray(ptr + offset, ptr + len);
        const ret = encodeString(arg, view);

        offset += ret.written;
    }

    WASM_VECTOR_LEN = offset;
    return ptr;
}

function isLikeNone(x) {
    return x === undefined || x === null;
}

let cachedInt32Memory0 = null;

function getInt32Memory0() {
    if (cachedInt32Memory0 === null || cachedInt32Memory0.byteLength === 0) {
        cachedInt32Memory0 = new Int32Array(wasm.memory.buffer);
    }
    return cachedInt32Memory0;
}

function debugString(val) {
    // primitive types
    const type = typeof val;
    if (type == 'number' || type == 'boolean' || val == null) {
        return  `${val}`;
    }
    if (type == 'string') {
        return `"${val}"`;
    }
    if (type == 'symbol') {
        const description = val.description;
        if (description == null) {
            return 'Symbol';
        } else {
            return `Symbol(${description})`;
        }
    }
    if (type == 'function') {
        const name = val.name;
        if (typeof name == 'string' && name.length > 0) {
            return `Function(${name})`;
        } else {
            return 'Function';
        }
    }
    // objects
    if (Array.isArray(val)) {
        const length = val.length;
        let debug = '[';
        if (length > 0) {
            debug += debugString(val[0]);
        }
        for(let i = 1; i < length; i++) {
            debug += ', ' + debugString(val[i]);
        }
        debug += ']';
        return debug;
    }
    // Test for built-in
    const builtInMatches = /\[object ([^\]]+)\]/.exec(toString.call(val));
    let className;
    if (builtInMatches.length > 1) {
        className = builtInMatches[1];
    } else {
        // Failed to match the standard '[object ClassName]'
        return toString.call(val);
    }
    if (className == 'Object') {
        // we're a user defined class or Object
        // JSON.stringify avoids problems with cycles, and is generally much
        // easier than looping through ownProperties of `val`.
        try {
            return 'Object(' + JSON.stringify(val) + ')';
        } catch (_) {
            return 'Object';
        }
    }
    // errors
    if (val instanceof Error) {
        return `${val.name}: ${val.message}\n${val.stack}`;
    }
    // TODO we could test for more things here, like `Set`s and `Map`s.
    return className;
}

function makeMutClosure(arg0, arg1, dtor, f) {
    const state = { a: arg0, b: arg1, cnt: 1, dtor };
    const real = (...args) => {
        // First up with a closure we increment the internal reference
        // count. This ensures that the Rust closure environment won't
        // be deallocated while we're invoking it.
        state.cnt++;
        const a = state.a;
        state.a = 0;
        try {
            return f(a, state.b, ...args);
        } finally {
            if (--state.cnt === 0) {
                wasm.__wbindgen_export_2.get(state.dtor)(a, state.b);

            } else {
                state.a = a;
            }
        }
    };
    real.original = state;

    return real;
}
function __wbg_adapter_26(arg0, arg1, arg2) {
    wasm._dyn_core__ops__function__FnMut__A____Output___R_as_wasm_bindgen__closure__WasmClosure___describe__invoke__hae32635367f5810e(arg0, arg1, addHeapObject(arg2));
}

/**
* @returns {string}
*/
export function getVersion() {
    let deferred1_0;
    let deferred1_1;
    try {
        const retptr = wasm.__wbindgen_add_to_stack_pointer(-16);
        wasm.getVersion(retptr);
        var r0 = getInt32Memory0()[retptr / 4 + 0];
        var r1 = getInt32Memory0()[retptr / 4 + 1];
        deferred1_0 = r0;
        deferred1_1 = r1;
        return getStringFromWasm0(r0, r1);
    } finally {
        wasm.__wbindgen_add_to_stack_pointer(16);
        wasm.__wbindgen_free(deferred1_0, deferred1_1, 1);
    }
}

/**
* @param {string} did
* @param {string} input_metadata
* @returns {Promise<any>}
*/
export function didResolver(did, input_metadata) {
    const ptr0 = passStringToWasm0(did, wasm.__wbindgen_malloc, wasm.__wbindgen_realloc);
    const len0 = WASM_VECTOR_LEN;
    const ptr1 = passStringToWasm0(input_metadata, wasm.__wbindgen_malloc, wasm.__wbindgen_realloc);
    const len1 = WASM_VECTOR_LEN;
    const ret = wasm.didResolver(ptr0, len0, ptr1, len1);
    return takeObject(ret);
}

/**
* @param {string} did
* @param {string} input_metadata
* @returns {Promise<any>}
*/
export function resolveDID(did, input_metadata) {
    const ptr0 = passStringToWasm0(did, wasm.__wbindgen_malloc, wasm.__wbindgen_realloc);
    const len0 = WASM_VECTOR_LEN;
    const ptr1 = passStringToWasm0(input_metadata, wasm.__wbindgen_malloc, wasm.__wbindgen_realloc);
    const len1 = WASM_VECTOR_LEN;
    const ret = wasm.resolveDID(ptr0, len0, ptr1, len1);
    return takeObject(ret);
}

/**
* @returns {string}
*/
export function generateEd25519Key() {
    let deferred2_0;
    let deferred2_1;
    try {
        const retptr = wasm.__wbindgen_add_to_stack_pointer(-16);
        wasm.generateEd25519Key(retptr);
        var r0 = getInt32Memory0()[retptr / 4 + 0];
        var r1 = getInt32Memory0()[retptr / 4 + 1];
        var r2 = getInt32Memory0()[retptr / 4 + 2];
        var r3 = getInt32Memory0()[retptr / 4 + 3];
        var ptr1 = r0;
        var len1 = r1;
        if (r3) {
            ptr1 = 0; len1 = 0;
            throw takeObject(r2);
        }
        deferred2_0 = ptr1;
        deferred2_1 = len1;
        return getStringFromWasm0(ptr1, len1);
    } finally {
        wasm.__wbindgen_add_to_stack_pointer(16);
        wasm.__wbindgen_free(deferred2_0, deferred2_1, 1);
    }
}

function passArray8ToWasm0(arg, malloc) {
    const ptr = malloc(arg.length * 1, 1) >>> 0;
    getUint8Memory0().set(arg, ptr / 1);
    WASM_VECTOR_LEN = arg.length;
    return ptr;
}
/**
* @param {Uint8Array} bytes
* @returns {string}
*/
export function generateEd25519KeyFromBytes(bytes) {
    let deferred3_0;
    let deferred3_1;
    try {
        const retptr = wasm.__wbindgen_add_to_stack_pointer(-16);
        const ptr0 = passArray8ToWasm0(bytes, wasm.__wbindgen_malloc);
        const len0 = WASM_VECTOR_LEN;
        wasm.generateEd25519KeyFromBytes(retptr, ptr0, len0);
        var r0 = getInt32Memory0()[retptr / 4 + 0];
        var r1 = getInt32Memory0()[retptr / 4 + 1];
        var r2 = getInt32Memory0()[retptr / 4 + 2];
        var r3 = getInt32Memory0()[retptr / 4 + 3];
        var ptr2 = r0;
        var len2 = r1;
        if (r3) {
            ptr2 = 0; len2 = 0;
            throw takeObject(r2);
        }
        deferred3_0 = ptr2;
        deferred3_1 = len2;
        return getStringFromWasm0(ptr2, len2);
    } finally {
        wasm.__wbindgen_add_to_stack_pointer(16);
        wasm.__wbindgen_free(deferred3_0, deferred3_1, 1);
    }
}

/**
* @returns {string}
*/
export function generateSecp256k1Key() {
    let deferred2_0;
    let deferred2_1;
    try {
        const retptr = wasm.__wbindgen_add_to_stack_pointer(-16);
        wasm.generateSecp256k1Key(retptr);
        var r0 = getInt32Memory0()[retptr / 4 + 0];
        var r1 = getInt32Memory0()[retptr / 4 + 1];
        var r2 = getInt32Memory0()[retptr / 4 + 2];
        var r3 = getInt32Memory0()[retptr / 4 + 3];
        var ptr1 = r0;
        var len1 = r1;
        if (r3) {
            ptr1 = 0; len1 = 0;
            throw takeObject(r2);
        }
        deferred2_0 = ptr1;
        deferred2_1 = len1;
        return getStringFromWasm0(ptr1, len1);
    } finally {
        wasm.__wbindgen_add_to_stack_pointer(16);
        wasm.__wbindgen_free(deferred2_0, deferred2_1, 1);
    }
}

/**
* @param {Uint8Array} bytes
* @returns {string}
*/
export function generateSecp256k1KeyFromBytes(bytes) {
    let deferred3_0;
    let deferred3_1;
    try {
        const retptr = wasm.__wbindgen_add_to_stack_pointer(-16);
        const ptr0 = passArray8ToWasm0(bytes, wasm.__wbindgen_malloc);
        const len0 = WASM_VECTOR_LEN;
        wasm.generateSecp256k1KeyFromBytes(retptr, ptr0, len0);
        var r0 = getInt32Memory0()[retptr / 4 + 0];
        var r1 = getInt32Memory0()[retptr / 4 + 1];
        var r2 = getInt32Memory0()[retptr / 4 + 2];
        var r3 = getInt32Memory0()[retptr / 4 + 3];
        var ptr2 = r0;
        var len2 = r1;
        if (r3) {
            ptr2 = 0; len2 = 0;
            throw takeObject(r2);
        }
        deferred3_0 = ptr2;
        deferred3_1 = len2;
        return getStringFromWasm0(ptr2, len2);
    } finally {
        wasm.__wbindgen_add_to_stack_pointer(16);
        wasm.__wbindgen_free(deferred3_0, deferred3_1, 1);
    }
}

/**
* @param {string} method_pattern
* @param {string} jwk
* @returns {string}
*/
export function keyToDID(method_pattern, jwk) {
    let deferred4_0;
    let deferred4_1;
    try {
        const retptr = wasm.__wbindgen_add_to_stack_pointer(-16);
        const ptr0 = passStringToWasm0(method_pattern, wasm.__wbindgen_malloc, wasm.__wbindgen_realloc);
        const len0 = WASM_VECTOR_LEN;
        const ptr1 = passStringToWasm0(jwk, wasm.__wbindgen_malloc, wasm.__wbindgen_realloc);
        const len1 = WASM_VECTOR_LEN;
        wasm.keyToDID(retptr, ptr0, len0, ptr1, len1);
        var r0 = getInt32Memory0()[retptr / 4 + 0];
        var r1 = getInt32Memory0()[retptr / 4 + 1];
        var r2 = getInt32Memory0()[retptr / 4 + 2];
        var r3 = getInt32Memory0()[retptr / 4 + 3];
        var ptr3 = r0;
        var len3 = r1;
        if (r3) {
            ptr3 = 0; len3 = 0;
            throw takeObject(r2);
        }
        deferred4_0 = ptr3;
        deferred4_1 = len3;
        return getStringFromWasm0(ptr3, len3);
    } finally {
        wasm.__wbindgen_add_to_stack_pointer(16);
        wasm.__wbindgen_free(deferred4_0, deferred4_1, 1);
    }
}

/**
* @param {string} method_pattern
* @param {string} jwk
* @returns {Promise<any>}
*/
export function keyToVerificationMethod(method_pattern, jwk) {
    const ptr0 = passStringToWasm0(method_pattern, wasm.__wbindgen_malloc, wasm.__wbindgen_realloc);
    const len0 = WASM_VECTOR_LEN;
    const ptr1 = passStringToWasm0(jwk, wasm.__wbindgen_malloc, wasm.__wbindgen_realloc);
    const len1 = WASM_VECTOR_LEN;
    const ret = wasm.keyToVerificationMethod(ptr0, len0, ptr1, len1);
    return takeObject(ret);
}

/**
* @param {string} did
* @returns {Promise<any>}
*/
export function didToVerificationMethod(did) {
    const ptr0 = passStringToWasm0(did, wasm.__wbindgen_malloc, wasm.__wbindgen_realloc);
    const len0 = WASM_VECTOR_LEN;
    const ret = wasm.didToVerificationMethod(ptr0, len0);
    return takeObject(ret);
}

/**
* @param {string} credential
* @param {string} proof_options
* @param {string} key
* @returns {Promise<any>}
*/
export function issueCredential(credential, proof_options, key) {
    const ptr0 = passStringToWasm0(credential, wasm.__wbindgen_malloc, wasm.__wbindgen_realloc);
    const len0 = WASM_VECTOR_LEN;
    const ptr1 = passStringToWasm0(proof_options, wasm.__wbindgen_malloc, wasm.__wbindgen_realloc);
    const len1 = WASM_VECTOR_LEN;
    const ptr2 = passStringToWasm0(key, wasm.__wbindgen_malloc, wasm.__wbindgen_realloc);
    const len2 = WASM_VECTOR_LEN;
    const ret = wasm.issueCredential(ptr0, len0, ptr1, len1, ptr2, len2);
    return takeObject(ret);
}

/**
* @param {string} credential
* @param {string} linked_data_proof_options
* @param {string} public_key
* @returns {Promise<any>}
*/
export function prepareIssueCredential(credential, linked_data_proof_options, public_key) {
    const ptr0 = passStringToWasm0(credential, wasm.__wbindgen_malloc, wasm.__wbindgen_realloc);
    const len0 = WASM_VECTOR_LEN;
    const ptr1 = passStringToWasm0(linked_data_proof_options, wasm.__wbindgen_malloc, wasm.__wbindgen_realloc);
    const len1 = WASM_VECTOR_LEN;
    const ptr2 = passStringToWasm0(public_key, wasm.__wbindgen_malloc, wasm.__wbindgen_realloc);
    const len2 = WASM_VECTOR_LEN;
    const ret = wasm.prepareIssueCredential(ptr0, len0, ptr1, len1, ptr2, len2);
    return takeObject(ret);
}

/**
* @param {string} credential
* @param {string} preparation
* @param {string} signature
* @returns {Promise<any>}
*/
export function completeIssueCredential(credential, preparation, signature) {
    const ptr0 = passStringToWasm0(credential, wasm.__wbindgen_malloc, wasm.__wbindgen_realloc);
    const len0 = WASM_VECTOR_LEN;
    const ptr1 = passStringToWasm0(preparation, wasm.__wbindgen_malloc, wasm.__wbindgen_realloc);
    const len1 = WASM_VECTOR_LEN;
    const ptr2 = passStringToWasm0(signature, wasm.__wbindgen_malloc, wasm.__wbindgen_realloc);
    const len2 = WASM_VECTOR_LEN;
    const ret = wasm.completeIssueCredential(ptr0, len0, ptr1, len1, ptr2, len2);
    return takeObject(ret);
}

/**
* @param {string} vc
* @param {string} proof_options
* @returns {Promise<any>}
*/
export function verifyCredential(vc, proof_options) {
    const ptr0 = passStringToWasm0(vc, wasm.__wbindgen_malloc, wasm.__wbindgen_realloc);
    const len0 = WASM_VECTOR_LEN;
    const ptr1 = passStringToWasm0(proof_options, wasm.__wbindgen_malloc, wasm.__wbindgen_realloc);
    const len1 = WASM_VECTOR_LEN;
    const ret = wasm.verifyCredential(ptr0, len0, ptr1, len1);
    return takeObject(ret);
}

/**
* @param {string} presentation
* @param {string} proof_options
* @param {string} key
* @returns {Promise<any>}
*/
export function issuePresentation(presentation, proof_options, key) {
    const ptr0 = passStringToWasm0(presentation, wasm.__wbindgen_malloc, wasm.__wbindgen_realloc);
    const len0 = WASM_VECTOR_LEN;
    const ptr1 = passStringToWasm0(proof_options, wasm.__wbindgen_malloc, wasm.__wbindgen_realloc);
    const len1 = WASM_VECTOR_LEN;
    const ptr2 = passStringToWasm0(key, wasm.__wbindgen_malloc, wasm.__wbindgen_realloc);
    const len2 = WASM_VECTOR_LEN;
    const ret = wasm.issuePresentation(ptr0, len0, ptr1, len1, ptr2, len2);
    return takeObject(ret);
}

/**
* @param {string} presentation
* @param {string} linked_data_proof_options
* @param {string} public_key
* @returns {Promise<any>}
*/
export function prepareIssuePresentation(presentation, linked_data_proof_options, public_key) {
    const ptr0 = passStringToWasm0(presentation, wasm.__wbindgen_malloc, wasm.__wbindgen_realloc);
    const len0 = WASM_VECTOR_LEN;
    const ptr1 = passStringToWasm0(linked_data_proof_options, wasm.__wbindgen_malloc, wasm.__wbindgen_realloc);
    const len1 = WASM_VECTOR_LEN;
    const ptr2 = passStringToWasm0(public_key, wasm.__wbindgen_malloc, wasm.__wbindgen_realloc);
    const len2 = WASM_VECTOR_LEN;
    const ret = wasm.prepareIssuePresentation(ptr0, len0, ptr1, len1, ptr2, len2);
    return takeObject(ret);
}

/**
* @param {string} presentation
* @param {string} preparation
* @param {string} signature
* @returns {Promise<any>}
*/
export function completeIssuePresentation(presentation, preparation, signature) {
    const ptr0 = passStringToWasm0(presentation, wasm.__wbindgen_malloc, wasm.__wbindgen_realloc);
    const len0 = WASM_VECTOR_LEN;
    const ptr1 = passStringToWasm0(preparation, wasm.__wbindgen_malloc, wasm.__wbindgen_realloc);
    const len1 = WASM_VECTOR_LEN;
    const ptr2 = passStringToWasm0(signature, wasm.__wbindgen_malloc, wasm.__wbindgen_realloc);
    const len2 = WASM_VECTOR_LEN;
    const ret = wasm.completeIssuePresentation(ptr0, len0, ptr1, len1, ptr2, len2);
    return takeObject(ret);
}

/**
* @param {string} vp
* @param {string} proof_options
* @returns {Promise<any>}
*/
export function verifyPresentation(vp, proof_options) {
    const ptr0 = passStringToWasm0(vp, wasm.__wbindgen_malloc, wasm.__wbindgen_realloc);
    const len0 = WASM_VECTOR_LEN;
    const ptr1 = passStringToWasm0(proof_options, wasm.__wbindgen_malloc, wasm.__wbindgen_realloc);
    const len1 = WASM_VECTOR_LEN;
    const ret = wasm.verifyPresentation(ptr0, len0, ptr1, len1);
    return takeObject(ret);
}

/**
* @param {string} holder
* @param {string} linked_data_proof_options
* @param {string} key
* @returns {Promise<any>}
*/
export function DIDAuth(holder, linked_data_proof_options, key) {
    const ptr0 = passStringToWasm0(holder, wasm.__wbindgen_malloc, wasm.__wbindgen_realloc);
    const len0 = WASM_VECTOR_LEN;
    const ptr1 = passStringToWasm0(linked_data_proof_options, wasm.__wbindgen_malloc, wasm.__wbindgen_realloc);
    const len1 = WASM_VECTOR_LEN;
    const ptr2 = passStringToWasm0(key, wasm.__wbindgen_malloc, wasm.__wbindgen_realloc);
    const len2 = WASM_VECTOR_LEN;
    const ret = wasm.DIDAuth(ptr0, len0, ptr1, len1, ptr2, len2);
    return takeObject(ret);
}

/**
* @param {string} tz
* @returns {Promise<any>}
*/
export function JWKFromTezos(tz) {
    const ptr0 = passStringToWasm0(tz, wasm.__wbindgen_malloc, wasm.__wbindgen_realloc);
    const len0 = WASM_VECTOR_LEN;
    const ret = wasm.JWKFromTezos(ptr0, len0);
    return takeObject(ret);
}

/**
* @param {string} capability
* @param {string} linked_data_proof_options
* @param {string} parents
* @param {string} key
* @returns {Promise<any>}
*/
export function delegateCapability(capability, linked_data_proof_options, parents, key) {
    const ptr0 = passStringToWasm0(capability, wasm.__wbindgen_malloc, wasm.__wbindgen_realloc);
    const len0 = WASM_VECTOR_LEN;
    const ptr1 = passStringToWasm0(linked_data_proof_options, wasm.__wbindgen_malloc, wasm.__wbindgen_realloc);
    const len1 = WASM_VECTOR_LEN;
    const ptr2 = passStringToWasm0(parents, wasm.__wbindgen_malloc, wasm.__wbindgen_realloc);
    const len2 = WASM_VECTOR_LEN;
    const ptr3 = passStringToWasm0(key, wasm.__wbindgen_malloc, wasm.__wbindgen_realloc);
    const len3 = WASM_VECTOR_LEN;
    const ret = wasm.delegateCapability(ptr0, len0, ptr1, len1, ptr2, len2, ptr3, len3);
    return takeObject(ret);
}

/**
* @param {string} capability
* @param {string} linked_data_proof_options
* @param {string} parents
* @param {string} public_key
* @returns {Promise<any>}
*/
export function prepareDelegateCapability(capability, linked_data_proof_options, parents, public_key) {
    const ptr0 = passStringToWasm0(capability, wasm.__wbindgen_malloc, wasm.__wbindgen_realloc);
    const len0 = WASM_VECTOR_LEN;
    const ptr1 = passStringToWasm0(linked_data_proof_options, wasm.__wbindgen_malloc, wasm.__wbindgen_realloc);
    const len1 = WASM_VECTOR_LEN;
    const ptr2 = passStringToWasm0(parents, wasm.__wbindgen_malloc, wasm.__wbindgen_realloc);
    const len2 = WASM_VECTOR_LEN;
    const ptr3 = passStringToWasm0(public_key, wasm.__wbindgen_malloc, wasm.__wbindgen_realloc);
    const len3 = WASM_VECTOR_LEN;
    const ret = wasm.prepareDelegateCapability(ptr0, len0, ptr1, len1, ptr2, len2, ptr3, len3);
    return takeObject(ret);
}

/**
* @param {string} capability
* @param {string} preparation
* @param {string} signature
* @returns {Promise<any>}
*/
export function completeDelegateCapability(capability, preparation, signature) {
    const ptr0 = passStringToWasm0(capability, wasm.__wbindgen_malloc, wasm.__wbindgen_realloc);
    const len0 = WASM_VECTOR_LEN;
    const ptr1 = passStringToWasm0(preparation, wasm.__wbindgen_malloc, wasm.__wbindgen_realloc);
    const len1 = WASM_VECTOR_LEN;
    const ptr2 = passStringToWasm0(signature, wasm.__wbindgen_malloc, wasm.__wbindgen_realloc);
    const len2 = WASM_VECTOR_LEN;
    const ret = wasm.completeDelegateCapability(ptr0, len0, ptr1, len1, ptr2, len2);
    return takeObject(ret);
}

/**
* @param {string} delegation
* @returns {Promise<any>}
*/
export function verifyDelegation(delegation) {
    const ptr0 = passStringToWasm0(delegation, wasm.__wbindgen_malloc, wasm.__wbindgen_realloc);
    const len0 = WASM_VECTOR_LEN;
    const ret = wasm.verifyDelegation(ptr0, len0);
    return takeObject(ret);
}

/**
* @param {string} invocation
* @param {string} target_id
* @param {string} linked_data_proof_options
* @param {string} key
* @returns {Promise<any>}
*/
export function invokeCapability(invocation, target_id, linked_data_proof_options, key) {
    const ptr0 = passStringToWasm0(invocation, wasm.__wbindgen_malloc, wasm.__wbindgen_realloc);
    const len0 = WASM_VECTOR_LEN;
    const ptr1 = passStringToWasm0(target_id, wasm.__wbindgen_malloc, wasm.__wbindgen_realloc);
    const len1 = WASM_VECTOR_LEN;
    const ptr2 = passStringToWasm0(linked_data_proof_options, wasm.__wbindgen_malloc, wasm.__wbindgen_realloc);
    const len2 = WASM_VECTOR_LEN;
    const ptr3 = passStringToWasm0(key, wasm.__wbindgen_malloc, wasm.__wbindgen_realloc);
    const len3 = WASM_VECTOR_LEN;
    const ret = wasm.invokeCapability(ptr0, len0, ptr1, len1, ptr2, len2, ptr3, len3);
    return takeObject(ret);
}

/**
* @param {string} invocation
* @param {string} target_id
* @param {string} linked_data_proof_options
* @param {string} public_key
* @returns {Promise<any>}
*/
export function prepareInvokeCapability(invocation, target_id, linked_data_proof_options, public_key) {
    const ptr0 = passStringToWasm0(invocation, wasm.__wbindgen_malloc, wasm.__wbindgen_realloc);
    const len0 = WASM_VECTOR_LEN;
    const ptr1 = passStringToWasm0(target_id, wasm.__wbindgen_malloc, wasm.__wbindgen_realloc);
    const len1 = WASM_VECTOR_LEN;
    const ptr2 = passStringToWasm0(linked_data_proof_options, wasm.__wbindgen_malloc, wasm.__wbindgen_realloc);
    const len2 = WASM_VECTOR_LEN;
    const ptr3 = passStringToWasm0(public_key, wasm.__wbindgen_malloc, wasm.__wbindgen_realloc);
    const len3 = WASM_VECTOR_LEN;
    const ret = wasm.prepareInvokeCapability(ptr0, len0, ptr1, len1, ptr2, len2, ptr3, len3);
    return takeObject(ret);
}

/**
* @param {string} invocation
* @param {string} preparation
* @param {string} signature
* @returns {Promise<any>}
*/
export function completeInvokeCapability(invocation, preparation, signature) {
    const ptr0 = passStringToWasm0(invocation, wasm.__wbindgen_malloc, wasm.__wbindgen_realloc);
    const len0 = WASM_VECTOR_LEN;
    const ptr1 = passStringToWasm0(preparation, wasm.__wbindgen_malloc, wasm.__wbindgen_realloc);
    const len1 = WASM_VECTOR_LEN;
    const ptr2 = passStringToWasm0(signature, wasm.__wbindgen_malloc, wasm.__wbindgen_realloc);
    const len2 = WASM_VECTOR_LEN;
    const ret = wasm.completeInvokeCapability(ptr0, len0, ptr1, len1, ptr2, len2);
    return takeObject(ret);
}

/**
* @param {string} invocation
* @returns {Promise<any>}
*/
export function verifyInvocationSignature(invocation) {
    const ptr0 = passStringToWasm0(invocation, wasm.__wbindgen_malloc, wasm.__wbindgen_realloc);
    const len0 = WASM_VECTOR_LEN;
    const ret = wasm.verifyInvocationSignature(ptr0, len0);
    return takeObject(ret);
}

/**
* @param {string} invocation
* @param {string} delegation
* @returns {Promise<any>}
*/
export function verifyInvocation(invocation, delegation) {
    const ptr0 = passStringToWasm0(invocation, wasm.__wbindgen_malloc, wasm.__wbindgen_realloc);
    const len0 = WASM_VECTOR_LEN;
    const ptr1 = passStringToWasm0(delegation, wasm.__wbindgen_malloc, wasm.__wbindgen_realloc);
    const len1 = WASM_VECTOR_LEN;
    const ret = wasm.verifyInvocation(ptr0, len0, ptr1, len1);
    return takeObject(ret);
}

/**
* @param {string} url
* @returns {Promise<any>}
*/
export function contextLoader(url) {
    const ptr0 = passStringToWasm0(url, wasm.__wbindgen_malloc, wasm.__wbindgen_realloc);
    const len0 = WASM_VECTOR_LEN;
    const ret = wasm.contextLoader(ptr0, len0);
    return takeObject(ret);
}

function handleError(f, args) {
    try {
        return f.apply(this, args);
    } catch (e) {
        wasm.__wbindgen_exn_store(addHeapObject(e));
    }
}

function getArrayU8FromWasm0(ptr, len) {
    ptr = ptr >>> 0;
    return getUint8Memory0().subarray(ptr / 1, ptr / 1 + len);
}
function __wbg_adapter_139(arg0, arg1, arg2, arg3) {
    wasm.wasm_bindgen__convert__closures__invoke2_mut__h6e6bc1a8c3634b3b(arg0, arg1, addHeapObject(arg2), addHeapObject(arg3));
}

async function __wbg_load(module, imports) {
    if (typeof Response === 'function' && module instanceof Response) {
        if (typeof WebAssembly.instantiateStreaming === 'function') {
            try {
                return await WebAssembly.instantiateStreaming(module, imports);

            } catch (e) {
                if (module.headers.get('Content-Type') != 'application/wasm') {
                    console.warn("`WebAssembly.instantiateStreaming` failed because your server does not serve wasm with `application/wasm` MIME type. Falling back to `WebAssembly.instantiate` which is slower. Original error:\n", e);

                } else {
                    throw e;
                }
            }
        }

        const bytes = await module.arrayBuffer();
        return await WebAssembly.instantiate(bytes, imports);

    } else {
        const instance = await WebAssembly.instantiate(module, imports);

        if (instance instanceof WebAssembly.Instance) {
            return { instance, module };

        } else {
            return instance;
        }
    }
}

function __wbg_get_imports() {
    const imports = {};
    imports.wbg = {};
    imports.wbg.__wbindgen_string_new = function(arg0, arg1) {
        const ret = getStringFromWasm0(arg0, arg1);
        return addHeapObject(ret);
    };
    imports.wbg.__wbindgen_object_drop_ref = function(arg0) {
        takeObject(arg0);
    };
    imports.wbg.__wbindgen_cb_drop = function(arg0) {
        const obj = takeObject(arg0).original;
        if (obj.cnt-- == 1) {
            obj.a = 0;
            return true;
        }
        const ret = false;
        return ret;
    };
    imports.wbg.__wbg_fetch_57429b87be3dcc33 = function(arg0) {
        const ret = fetch(getObject(arg0));
        return addHeapObject(ret);
    };
    imports.wbg.__wbindgen_object_clone_ref = function(arg0) {
        const ret = getObject(arg0);
        return addHeapObject(ret);
    };
    imports.wbg.__wbg_fetch_8eaf01857a5bb21f = function(arg0, arg1) {
        const ret = getObject(arg0).fetch(getObject(arg1));
        return addHeapObject(ret);
    };
    imports.wbg.__wbg_instanceof_Response_fc4327dbfcdf5ced = function(arg0) {
        let result;
        try {
            result = getObject(arg0) instanceof Response;
        } catch {
            result = false;
        }
        const ret = result;
        return ret;
    };
    imports.wbg.__wbg_url_8503de97f69da463 = function(arg0, arg1) {
        const ret = getObject(arg1).url;
        const ptr1 = passStringToWasm0(ret, wasm.__wbindgen_malloc, wasm.__wbindgen_realloc);
        const len1 = WASM_VECTOR_LEN;
        getInt32Memory0()[arg0 / 4 + 1] = len1;
        getInt32Memory0()[arg0 / 4 + 0] = ptr1;
    };
    imports.wbg.__wbg_status_ac85a3142a84caa2 = function(arg0) {
        const ret = getObject(arg0).status;
        return ret;
    };
    imports.wbg.__wbg_headers_b70de86b8e989bc0 = function(arg0) {
        const ret = getObject(arg0).headers;
        return addHeapObject(ret);
    };
    imports.wbg.__wbg_arrayBuffer_288fb3538806e85c = function() { return handleError(function (arg0) {
        const ret = getObject(arg0).arrayBuffer();
        return addHeapObject(ret);
    }, arguments) };
    imports.wbg.__wbg_now_0cfdc90c97d0c24b = function(arg0) {
        const ret = getObject(arg0).now();
        return ret;
    };
    imports.wbg.__wbg_newwithstrandinit_cad5cd6038c7ff5d = function() { return handleError(function (arg0, arg1, arg2) {
        const ret = new Request(getStringFromWasm0(arg0, arg1), getObject(arg2));
        return addHeapObject(ret);
    }, arguments) };
    imports.wbg.__wbindgen_string_get = function(arg0, arg1) {
        const obj = getObject(arg1);
        const ret = typeof(obj) === 'string' ? obj : undefined;
        var ptr1 = isLikeNone(ret) ? 0 : passStringToWasm0(ret, wasm.__wbindgen_malloc, wasm.__wbindgen_realloc);
        var len1 = WASM_VECTOR_LEN;
        getInt32Memory0()[arg0 / 4 + 1] = len1;
        getInt32Memory0()[arg0 / 4 + 0] = ptr1;
    };
    imports.wbg.__wbg_signal_4bd18fb489af2d4c = function(arg0) {
        const ret = getObject(arg0).signal;
        return addHeapObject(ret);
    };
    imports.wbg.__wbg_new_55c9955722952374 = function() { return handleError(function () {
        const ret = new AbortController();
        return addHeapObject(ret);
    }, arguments) };
    imports.wbg.__wbg_abort_654b796176d117aa = function(arg0) {
        getObject(arg0).abort();
    };
    imports.wbg.__wbg_new_1eead62f64ca15ce = function() { return handleError(function () {
        const ret = new Headers();
        return addHeapObject(ret);
    }, arguments) };
    imports.wbg.__wbg_append_fda9e3432e3e88da = function() { return handleError(function (arg0, arg1, arg2, arg3, arg4) {
        getObject(arg0).append(getStringFromWasm0(arg1, arg2), getStringFromWasm0(arg3, arg4));
    }, arguments) };
    imports.wbg.__wbg_self_7eede1f4488bf346 = function() { return handleError(function () {
        const ret = self.self;
        return addHeapObject(ret);
    }, arguments) };
    imports.wbg.__wbg_crypto_c909fb428dcbddb6 = function(arg0) {
        const ret = getObject(arg0).crypto;
        return addHeapObject(ret);
    };
    imports.wbg.__wbg_msCrypto_511eefefbfc70ae4 = function(arg0) {
        const ret = getObject(arg0).msCrypto;
        return addHeapObject(ret);
    };
    imports.wbg.__wbindgen_is_undefined = function(arg0) {
        const ret = getObject(arg0) === undefined;
        return ret;
    };
    imports.wbg.__wbg_static_accessor_MODULE_ef3aa2eb251158a5 = function() {
        const ret = module;
        return addHeapObject(ret);
    };
    imports.wbg.__wbg_require_900d5c3984fe7703 = function(arg0, arg1, arg2) {
        const ret = getObject(arg0).require(getStringFromWasm0(arg1, arg2));
        return addHeapObject(ret);
    };
    imports.wbg.__wbg_getRandomValues_307049345d0bd88c = function(arg0) {
        const ret = getObject(arg0).getRandomValues;
        return addHeapObject(ret);
    };
    imports.wbg.__wbg_getRandomValues_cd175915511f705e = function(arg0, arg1) {
        getObject(arg0).getRandomValues(getObject(arg1));
    };
    imports.wbg.__wbg_randomFillSync_85b3f4c52c56c313 = function(arg0, arg1, arg2) {
        getObject(arg0).randomFillSync(getArrayU8FromWasm0(arg1, arg2));
    };
    imports.wbg.__wbg_crypto_c48a774b022d20ac = function(arg0) {
        const ret = getObject(arg0).crypto;
        return addHeapObject(ret);
    };
    imports.wbg.__wbindgen_is_object = function(arg0) {
        const val = getObject(arg0);
        const ret = typeof(val) === 'object' && val !== null;
        return ret;
    };
    imports.wbg.__wbg_process_298734cf255a885d = function(arg0) {
        const ret = getObject(arg0).process;
        return addHeapObject(ret);
    };
    imports.wbg.__wbg_versions_e2e78e134e3e5d01 = function(arg0) {
        const ret = getObject(arg0).versions;
        return addHeapObject(ret);
    };
    imports.wbg.__wbg_node_1cd7a5d853dbea79 = function(arg0) {
        const ret = getObject(arg0).node;
        return addHeapObject(ret);
    };
    imports.wbg.__wbindgen_is_string = function(arg0) {
        const ret = typeof(getObject(arg0)) === 'string';
        return ret;
    };
    imports.wbg.__wbg_msCrypto_bcb970640f50a1e8 = function(arg0) {
        const ret = getObject(arg0).msCrypto;
        return addHeapObject(ret);
    };
    imports.wbg.__wbg_require_8f08ceecec0f4fee = function() { return handleError(function () {
        const ret = module.require;
        return addHeapObject(ret);
    }, arguments) };
    imports.wbg.__wbindgen_is_function = function(arg0) {
        const ret = typeof(getObject(arg0)) === 'function';
        return ret;
    };
    imports.wbg.__wbg_getRandomValues_37fa2ca9e4e07fab = function() { return handleError(function (arg0, arg1) {
        getObject(arg0).getRandomValues(getObject(arg1));
    }, arguments) };
    imports.wbg.__wbg_randomFillSync_dc1e9a60c158336d = function() { return handleError(function (arg0, arg1) {
        getObject(arg0).randomFillSync(takeObject(arg1));
    }, arguments) };
    imports.wbg.__wbg_newnoargs_581967eacc0e2604 = function(arg0, arg1) {
        const ret = new Function(getStringFromWasm0(arg0, arg1));
        return addHeapObject(ret);
    };
    imports.wbg.__wbg_next_526fc47e980da008 = function(arg0) {
        const ret = getObject(arg0).next;
        return addHeapObject(ret);
    };
    imports.wbg.__wbg_next_ddb3312ca1c4e32a = function() { return handleError(function (arg0) {
        const ret = getObject(arg0).next();
        return addHeapObject(ret);
    }, arguments) };
    imports.wbg.__wbg_done_5c1f01fb660d73b5 = function(arg0) {
        const ret = getObject(arg0).done;
        return ret;
    };
    imports.wbg.__wbg_value_1695675138684bd5 = function(arg0) {
        const ret = getObject(arg0).value;
        return addHeapObject(ret);
    };
    imports.wbg.__wbg_iterator_97f0c81209c6c35a = function() {
        const ret = Symbol.iterator;
        return addHeapObject(ret);
    };
    imports.wbg.__wbg_get_97b561fb56f034b5 = function() { return handleError(function (arg0, arg1) {
        const ret = Reflect.get(getObject(arg0), getObject(arg1));
        return addHeapObject(ret);
    }, arguments) };
    imports.wbg.__wbg_call_cb65541d95d71282 = function() { return handleError(function (arg0, arg1) {
        const ret = getObject(arg0).call(getObject(arg1));
        return addHeapObject(ret);
    }, arguments) };
    imports.wbg.__wbg_new_b51585de1b234aff = function() {
        const ret = new Object();
        return addHeapObject(ret);
    };
    imports.wbg.__wbg_self_1ff1d729e9aae938 = function() { return handleError(function () {
        const ret = self.self;
        return addHeapObject(ret);
    }, arguments) };
    imports.wbg.__wbg_window_5f4faef6c12b79ec = function() { return handleError(function () {
        const ret = window.window;
        return addHeapObject(ret);
    }, arguments) };
    imports.wbg.__wbg_globalThis_1d39714405582d3c = function() { return handleError(function () {
        const ret = globalThis.globalThis;
        return addHeapObject(ret);
    }, arguments) };
    imports.wbg.__wbg_global_651f05c6a0944d1c = function() { return handleError(function () {
        const ret = global.global;
        return addHeapObject(ret);
    }, arguments) };
    imports.wbg.__wbg_call_01734de55d61e11d = function() { return handleError(function (arg0, arg1, arg2) {
        const ret = getObject(arg0).call(getObject(arg1), getObject(arg2));
        return addHeapObject(ret);
    }, arguments) };
    imports.wbg.__wbg_getTime_5e2054f832d82ec9 = function(arg0) {
        const ret = getObject(arg0).getTime();
        return ret;
    };
    imports.wbg.__wbg_new0_c0be7df4b6bd481f = function() {
        const ret = new Date();
        return addHeapObject(ret);
    };
    imports.wbg.__wbg_new_43f1b47c28813cbd = function(arg0, arg1) {
        try {
            var state0 = {a: arg0, b: arg1};
            var cb0 = (arg0, arg1) => {
                const a = state0.a;
                state0.a = 0;
                try {
                    return __wbg_adapter_139(a, state0.b, arg0, arg1);
                } finally {
                    state0.a = a;
                }
            };
            const ret = new Promise(cb0);
            return addHeapObject(ret);
        } finally {
            state0.a = state0.b = 0;
        }
    };
    imports.wbg.__wbg_resolve_53698b95aaf7fcf8 = function(arg0) {
        const ret = Promise.resolve(getObject(arg0));
        return addHeapObject(ret);
    };
    imports.wbg.__wbg_then_f7e06ee3c11698eb = function(arg0, arg1) {
        const ret = getObject(arg0).then(getObject(arg1));
        return addHeapObject(ret);
    };
    imports.wbg.__wbg_then_b2267541e2a73865 = function(arg0, arg1, arg2) {
        const ret = getObject(arg0).then(getObject(arg1), getObject(arg2));
        return addHeapObject(ret);
    };
    imports.wbg.__wbg_buffer_085ec1f694018c4f = function(arg0) {
        const ret = getObject(arg0).buffer;
        return addHeapObject(ret);
    };
    imports.wbg.__wbg_newwithbyteoffsetandlength_6da8e527659b86aa = function(arg0, arg1, arg2) {
        const ret = new Uint8Array(getObject(arg0), arg1 >>> 0, arg2 >>> 0);
        return addHeapObject(ret);
    };
    imports.wbg.__wbg_new_8125e318e6245eed = function(arg0) {
        const ret = new Uint8Array(getObject(arg0));
        return addHeapObject(ret);
    };
    imports.wbg.__wbg_set_5cf90238115182c3 = function(arg0, arg1, arg2) {
        getObject(arg0).set(getObject(arg1), arg2 >>> 0);
    };
    imports.wbg.__wbg_length_72e2208bbc0efc61 = function(arg0) {
        const ret = getObject(arg0).length;
        return ret;
    };
    imports.wbg.__wbg_newwithlength_e5d69174d6984cd7 = function(arg0) {
        const ret = new Uint8Array(arg0 >>> 0);
        return addHeapObject(ret);
    };
    imports.wbg.__wbg_subarray_13db269f57aa838d = function(arg0, arg1, arg2) {
        const ret = getObject(arg0).subarray(arg1 >>> 0, arg2 >>> 0);
        return addHeapObject(ret);
    };
    imports.wbg.__wbg_stringify_e25465938f3f611f = function() { return handleError(function (arg0) {
        const ret = JSON.stringify(getObject(arg0));
        return addHeapObject(ret);
    }, arguments) };
    imports.wbg.__wbg_has_c5fcd020291e56b8 = function() { return handleError(function (arg0, arg1) {
        const ret = Reflect.has(getObject(arg0), getObject(arg1));
        return ret;
    }, arguments) };
    imports.wbg.__wbg_set_092e06b0f9d71865 = function() { return handleError(function (arg0, arg1, arg2) {
        const ret = Reflect.set(getObject(arg0), getObject(arg1), getObject(arg2));
        return ret;
    }, arguments) };
    imports.wbg.__wbindgen_debug_string = function(arg0, arg1) {
        const ret = debugString(getObject(arg1));
        const ptr1 = passStringToWasm0(ret, wasm.__wbindgen_malloc, wasm.__wbindgen_realloc);
        const len1 = WASM_VECTOR_LEN;
        getInt32Memory0()[arg0 / 4 + 1] = len1;
        getInt32Memory0()[arg0 / 4 + 0] = ptr1;
    };
    imports.wbg.__wbindgen_throw = function(arg0, arg1) {
        throw new Error(getStringFromWasm0(arg0, arg1));
    };
    imports.wbg.__wbindgen_memory = function() {
        const ret = wasm.memory;
        return addHeapObject(ret);
    };
<<<<<<< HEAD
    imports.wbg.__wbindgen_closure_wrapper12798 = function(arg0, arg1, arg2) {
=======
    imports.wbg.__wbindgen_closure_wrapper12800 = function(arg0, arg1, arg2) {
>>>>>>> 5e102ff8
        const ret = makeMutClosure(arg0, arg1, 3864, __wbg_adapter_26);
        return addHeapObject(ret);
    };

    return imports;
}

function __wbg_init_memory(imports, maybe_memory) {

}

function __wbg_finalize_init(instance, module) {
    wasm = instance.exports;
    __wbg_init.__wbindgen_wasm_module = module;
    cachedInt32Memory0 = null;
    cachedUint8Memory0 = null;


    return wasm;
}

function initSync(module) {
    if (wasm !== undefined) return wasm;

    const imports = __wbg_get_imports();

    __wbg_init_memory(imports);

    if (!(module instanceof WebAssembly.Module)) {
        module = new WebAssembly.Module(module);
    }

    const instance = new WebAssembly.Instance(module, imports);

    return __wbg_finalize_init(instance, module);
}

async function __wbg_init(input) {
    if (wasm !== undefined) return wasm;

    if (typeof input === 'undefined') {
        input = new URL('didkit_wasm_bg.wasm', import.meta.url);
    }
    const imports = __wbg_get_imports();

    if (typeof input === 'string' || (typeof Request === 'function' && input instanceof Request) || (typeof URL === 'function' && input instanceof URL)) {
        input = fetch(input);
    }

    __wbg_init_memory(imports);

    const { instance, module } = await __wbg_load(await input, imports);

    return __wbg_finalize_init(instance, module);
}

export { initSync }
export default __wbg_init;<|MERGE_RESOLUTION|>--- conflicted
+++ resolved
@@ -1123,11 +1123,7 @@
         const ret = wasm.memory;
         return addHeapObject(ret);
     };
-<<<<<<< HEAD
-    imports.wbg.__wbindgen_closure_wrapper12798 = function(arg0, arg1, arg2) {
-=======
     imports.wbg.__wbindgen_closure_wrapper12800 = function(arg0, arg1, arg2) {
->>>>>>> 5e102ff8
         const ret = makeMutClosure(arg0, arg1, 3864, __wbg_adapter_26);
         return addHeapObject(ret);
     };
