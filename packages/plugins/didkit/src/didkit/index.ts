--- conflicted
+++ resolved
@@ -6,11 +6,7 @@
 let generating = false; // Mutex flag to allow first init call to acquire a lock
 
 export const init = async (
-<<<<<<< HEAD
     arg: InitInput | Promise<InitInput> = 'https://cdn.filestackcontent.com/2MPaWnwBThewl67MblBw'
-=======
-    arg: InitInput | Promise<InitInput> = 'https://cdn.filestackcontent.com/QFBywVQzSdKk5HClOzfg'
->>>>>>> f06be3d7
 ) => {
     // Do not return until we are done generating!
     while (generating) await new Promise(res => setTimeout(res, 250));
