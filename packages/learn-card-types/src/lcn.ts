--- conflicted
+++ resolved
@@ -65,11 +65,8 @@
     category: z.string().optional(),
     status: LCNBoostStatus.optional(),
     autoConnectRecipients: z.boolean().optional(),
-<<<<<<< HEAD
     meta: z.record(z.any()).optional(),
-=======
     claimPermissions: BoostPermissionsValidator.optional(),
->>>>>>> 9dac6c79
 });
 export type Boost = z.infer<typeof BoostValidator>;
 
