import { ModelAliases } from '@glazed/types';
import { VerificationItem, UnsignedVC, VC, VP } from '@learncard/types';

import { DidKeyPluginMethods } from '@wallet/plugins/didkey/types';
import { IDXCredential, IDXPluginMethods } from '@wallet/plugins/idx/types';
import { VCPluginMethods, VerificationCheck } from '@wallet/plugins/vc/types';
import { EthereumConfig } from '@wallet/plugins/EthereumPlugin/types';
import { InitInput } from 'didkit';

import { UnlockedWallet } from 'types/wallet';

<<<<<<< HEAD
// export * from '@learncard/types';
// export { EthereumNetworks } from '@wallet/plugins/EthereumPlugin/types';
=======
export * from '@learncard/types';
>>>>>>> 1dc95d49

export type LearnCardRawWallet = UnlockedWallet<
    'DID Key' | 'VC' | 'IDX' | 'Expiration' | 'Ethereum',
    DidKeyPluginMethods & VCPluginMethods & IDXPluginMethods
>;

export type LearnCardWallet = {
    /** Raw IoE wallet instance. You shouldn't need to drop down to this level! */
    _wallet: LearnCardRawWallet;

    // DidKey stuff

    /** Wallet holder's did */
    did: string;
    /** Wallet holder's ed25519 key pair */
    keypair: { kty: string; crv: string; x: string; d: string };

    /** Signs an unsigned Verifiable Credential, returning the signed VC */
    issueCredential: (credential: UnsignedVC) => Promise<VC>;
    /**
     * Verifies a signed Verifiable Credential
     *
     * Empty error/warnings arrays means verification was successful
     */
    verifyCredential: (credential: VC) => Promise<VerificationItem[]>;
    /** Creates a signed Verifiable Presentation from a signed Verifiable Credential */
    issuePresentation: (credential: VC) => Promise<VP>;
    /**
     * Verifies a signed Verifiable Presentation
     *
     * Empry error/warnings arrays means verification was successful
     */
    verifyPresentation: (presentation: VP) => Promise<VerificationCheck>;

    /** Returns the credential marked with `title` from IDX */
    getCredential: (title: string) => Promise<any>;
    /** Returns all credentials from IDX */
    getCredentials: () => Promise<any[]>;
    /**
     * Publishes a credential to Ceramic, returning the credential's stream ID
     *
     * This stream ID may then be shared/persisted/resolved to gain access to the credential
     *
     * Resolving a stream ID can be done by passing the stream ID to `readFromCeramic`
     */
    publishCredential: (credential: any) => Promise<string>;
    /**
     * Adds a stream ID  pointing to a credential (such as the one returned by `publishCredential`)
     * to IDX with a bespoke title
     *
     * The credential may then be retrieved using `getCredential` and passing in that bespoke title,
     * or by using `getCredentials` to get a list of all credentials that have been added to IDX
     */
    addCredential: (credential: IDXCredential) => Promise<void>;

    /**
     * Resolves a stream ID, returning its contents
     *
     * This can be given the return value of `publishCredential` to gain access to the credential
     * that was published
     */
    readFromCeramic: (streamId: string) => Promise<any>;

    /**
     * Returns an example credential, optionally allowing a subject's did to be passed in
     *
     * You can use this to test out implementations that use this library!
     */
    getTestVc: (subject?: string) => UnsignedVC;

    /**
     * Returns your ETH balance
     */
    checkMyEth: () => Promise<string>;

    /**
     * Returns your DAI balance
     */
    checkMyDai: () => Promise<string>;

    /**
     * Returns your USDC balance
     */
    checkMyUsdc: () => Promise<string>;
};

export type CeramicIDXArgs = {
    modelData: ModelAliases;
    credentialAlias: string;
    ceramicEndpoint: string;
    defaultContentFamily: string;
};

export type LearnCardConfig = {
    ceramicIdx: CeramicIDXArgs;
    didkit: InitInput | Promise<InitInput>;
    defaultContents: any[];
    ethereumConfig: EthereumConfig;
};<|MERGE_RESOLUTION|>--- conflicted
+++ resolved
@@ -9,12 +9,7 @@
 
 import { UnlockedWallet } from 'types/wallet';
 
-<<<<<<< HEAD
-// export * from '@learncard/types';
-// export { EthereumNetworks } from '@wallet/plugins/EthereumPlugin/types';
-=======
 export * from '@learncard/types';
->>>>>>> 1dc95d49
 
 export type LearnCardRawWallet = UnlockedWallet<
     'DID Key' | 'VC' | 'IDX' | 'Expiration' | 'Ethereum',
