--- conflicted
+++ resolved
@@ -1,107 +1,20 @@
 import { InitInput } from '@didkit/index';
 
-<<<<<<< HEAD
 import { DIDKitPlugin, DidMethod } from '@wallet/plugins/didkit/types';
-import { Algorithm, DidKeyPlugin } from '@wallet/plugins/didkey/types';
-import { EthereumPlugin } from '@wallet/plugins/EthereumPlugin/types';
-import { IDXCredential, IDXPlugin } from '@wallet/plugins/idx/types';
+import { DidKeyPlugin } from '@wallet/plugins/didkey/types';
 import { VCPlugin } from '@wallet/plugins/vc/types';
-import { EthereumConfig } from '@wallet/plugins/EthereumPlugin/types';
+import { VCTemplatePlugin } from '@wallet/plugins/vc-templates';
+import { VCResolutionPluginType } from '@wallet/plugins/vc-resolution';
+import { IDXPlugin, CeramicIDXArgs } from '@wallet/plugins/idx/types';
+import { ExpirationPlugin } from '@wallet/plugins/expiration/types';
+import { EthereumPlugin, EthereumConfig } from '@wallet/plugins/EthereumPlugin/types';
 import { VpqrPlugin } from '@wallet/plugins/vpqr/types';
-import { InitInput } from '@didkit/index';
-
-import { InitFunction, GenericInitFunction } from 'types/helpers';
-import { Wallet } from 'types/wallet';
-import { ethers } from 'ethers';
-import { ExpirationPlugin } from '@wallet/plugins/expiration/types';
-
-export * from '@learncard/types';
-
-export type LearnCardRawWallet = Wallet<
-    [
-        DIDKitPlugin,
-        DidKeyPlugin<DidMethod>,
-        VCPlugin,
-        IDXPlugin,
-        ExpirationPlugin,
-        EthereumPlugin,
-        VpqrPlugin
-    ]
->;
-
-export type AllLearnCardMethods = {
-    /** Wallet holder's did */
-    did: (type?: DidMethod) => string;
-
-    /** Wallet holder's ed25519 key pair */
-    keypair: (type?: Algorithm) => { kty: string; crv: string; x: string; y?: string; d: string };
-
-    /** Signs an unsigned Verifiable Credential, returning the signed VC */
-    issueCredential: (credential: UnsignedVC) => Promise<VC>;
-
-    /**
-     * Verifies a signed Verifiable Credential
-     *
-     * Empty error/warnings arrays means verification was successful
-     */
-    verifyCredential: (credential: VC) => Promise<VerificationItem[]>;
-
-    /** Creates a signed Verifiable Presentation from a signed Verifiable Credential */
-    issuePresentation: (presentation: UnsignedVP) => Promise<VP>;
-    /**
-     * Verifies a signed Verifiable Presentation
-     *
-     * Empry error/warnings arrays means verification was successful
-     */
-    verifyPresentation: (presentation: VP) => Promise<VerificationCheck>;
-
-    /** Returns the credential marked with `title` from IDX */
-    getCredential: (title: string) => Promise<VC>;
-
-    /** Returns all credentials from IDX */
-    getCredentials: () => Promise<VC[]>;
-
-    /** Returns all credentials from IDX */
-    getCredentialsList: () => Promise<IDXCredential[]>;
-
-    /**
-     * Publishes a credential to Ceramic, returning the credential's stream ID
-     *
-     * This stream ID may then be shared/persisted/resolved to gain access to the credential
-     *
-     * Resolving a stream ID can be done by passing the stream ID to `readFromCeramic`
-     */
-    publishCredential: (credential: VC) => Promise<string>;
-
-    /**
-     * Adds a stream ID  pointing to a credential (such as the one returned by `publishCredential`)
-     * to IDX with a bespoke title
-     *
-     * The credential may then be retrieved using `getCredential` and passing in that bespoke title,
-     * or by using `getCredentials` to get a list of all credentials that have been added to IDX
-     */
-    addCredential: (credential: IDXCredential) => Promise<void>;
-=======
-import { DidMethod } from '@wallet/plugins/didkit/types';
-import { DidKeyPluginMethods } from '@wallet/plugins/didkey/types';
-import { EthereumPluginMethods } from '@wallet/plugins/EthereumPlugin/types';
-import { IDXPluginMethods, CeramicIDXArgs } from '@wallet/plugins/idx/types';
-import { VCPluginMethods, VerifyExtension } from '@wallet/plugins/vc/types';
-import { DidkitPluginMethods } from '@wallet/plugins/didkit/types';
-import { EthereumConfig } from '@wallet/plugins/EthereumPlugin/types';
-import { VpqrPluginMethods } from '@wallet/plugins/vpqr/types';
-import { CHAPIPluginMethods } from '@wallet/plugins/chapi';
-import { VCTemplatePluginMethods } from '@wallet/plugins/vc-templates';
-import { VCAPIPluginMethods } from '@wallet/plugins/vc-api/types';
+import { CHAPIPlugin } from '@wallet/plugins/chapi';
+import { VCAPIPlugin } from '@wallet/plugins/vc-api/types';
 
 import { InitFunction, GenericInitFunction } from 'types/helpers';
 import { Wallet } from 'types/wallet';
 import { AllLearnCardMethods } from 'types/methods';
-import { MergeObjects } from './utilities';
-import { VCResolutionPluginMethods } from '@wallet/plugins/vc-resolution';
->>>>>>> 00b119a5
-
-export { MergeObjects } from './utilities';
 
 export * from 'types/methods';
 
@@ -109,28 +22,18 @@
 
 /** @group Universal Wallets */
 export type LearnCardRawWallet = Wallet<
-    | 'DIDKit'
-    | 'DID Key'
-    | 'VC'
-    | 'VC Templates'
-    | 'VC Resolution'
-    | 'IDX'
-    | 'Expiration'
-    | 'Ethereum'
-    | 'Vpqr'
-    | 'CHAPI',
-    MergeObjects<
-        [
-            DidKeyPluginMethods<DidMethod>,
-            VCPluginMethods,
-            VCTemplatePluginMethods,
-            VCResolutionPluginMethods,
-            IDXPluginMethods,
-            EthereumPluginMethods,
-            VpqrPluginMethods,
-            CHAPIPluginMethods
-        ]
-    >
+    [
+        DIDKitPlugin,
+        DidKeyPlugin<DidMethod>,
+        VCPlugin,
+        VCTemplatePlugin,
+        VCResolutionPluginType,
+        IDXPlugin,
+        ExpirationPlugin,
+        EthereumPlugin,
+        VpqrPlugin,
+        CHAPIPlugin
+    ]
 >;
 
 /**
@@ -148,10 +51,6 @@
  * @group LearnCard
  */
 export type EmptyLearnCard = LearnCard<
-<<<<<<< HEAD
-    'verifyCredential' | 'verifyPresentation',
-    Wallet<[DIDKitPlugin, ExpirationPlugin]>
-=======
     | 'newCredential'
     | 'newPresentation'
     | 'verifyCredential'
@@ -162,13 +61,7 @@
     | 'receiveChapiEvent'
     | 'storePresentationViaChapi'
     | 'storeCredentialViaChapiDidAuth',
-    Wallet<
-        'DIDKit' | 'Expiration' | 'VC Templates' | 'CHAPI',
-        MergeObjects<
-            [DidkitPluginMethods, VerifyExtension, VCTemplatePluginMethods, CHAPIPluginMethods]
-        >
-    >
->>>>>>> 00b119a5
+    Wallet<[DIDKitPlugin, ExpirationPlugin, VCTemplatePlugin, CHAPIPlugin]>
 >;
 
 /**
@@ -189,12 +82,7 @@
     | 'receiveChapiEvent'
     | 'storePresentationViaChapi'
     | 'storeCredentialViaChapiDidAuth',
-    Wallet<
-        'VC API' | 'Expiration' | 'VC Templates' | 'CHAPI',
-        MergeObjects<
-            [VCAPIPluginMethods, VerifyExtension, VCTemplatePluginMethods, CHAPIPluginMethods]
-        >
-    >
+    Wallet<[VCAPIPlugin, ExpirationPlugin, VCTemplatePlugin, CHAPIPlugin]>
 >;
 
 /** @group LearnCard */
@@ -211,7 +99,7 @@
 /** @group Init Functions */
 export type WalletFromVcApi = InitFunction<
     { vcApi: true | string; did?: string },
-    'defaultContents',
+    undefined,
     VCAPILearnCard
 >;
 
