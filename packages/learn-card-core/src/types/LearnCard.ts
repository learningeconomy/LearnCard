--- conflicted
+++ resolved
@@ -5,27 +5,17 @@
 import { DidKeyPluginMethods } from '@wallet/plugins/didkey/types';
 import { EthereumPluginMethods } from '@wallet/plugins/EthereumPlugin/types';
 import { IDXCredential, IDXPluginMethods } from '@wallet/plugins/idx/types';
-<<<<<<< HEAD
 import { VCPluginMethods, VerificationCheck } from '@wallet/plugins/vc/types';
 import { EthereumConfig } from '@wallet/plugins/EthereumPlugin/types';
 import { InitInput } from 'didkit';
-=======
-import { VCPluginMethods } from '@wallet/plugins/vc/types';
-import { InitInput } from '@didkit/index';
->>>>>>> 2ed1d9d3
 
 import { UnlockedWallet } from 'types/wallet';
 
 export * from '@learncard/types';
 
 export type LearnCardRawWallet = UnlockedWallet<
-<<<<<<< HEAD
-    'DID Key' | 'VC' | 'IDX' | 'Expiration' | 'Ethereum',
-    DidKeyPluginMethods & VCPluginMethods & IDXPluginMethods & EthereumPluginMethods
-=======
-    'DIDKit' | 'DID Key' | 'VC' | 'IDX' | 'Expiration',
-    DidKeyPluginMethods<DidMethod> & VCPluginMethods & IDXPluginMethods
->>>>>>> 2ed1d9d3
+    'DIDKit' | 'DID Key' | 'VC' | 'IDX' | 'Expiration' | 'Ethereum',
+    DidKeyPluginMethods<DidMethod> & VCPluginMethods & IDXPluginMethods & EthereumPluginMethods
 >;
 
 export type LearnCardWallet = {
