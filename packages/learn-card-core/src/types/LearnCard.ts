--- conflicted
+++ resolved
@@ -105,9 +105,6 @@
     getTestVc: (subject?: string) => UnsignedVC;
 
     /**
-<<<<<<< HEAD
-     * Returns Ethereum public address
-=======
      * Wraps a crednetial in an exmaple presentaion. If no credential is provided, a new one will be
      * generated using getTestVc
      *
@@ -116,8 +113,7 @@
     getTestVp: (credential?: VC) => Promise<UnsignedVP>;
 
     /**
-     * Returns your ETH balance
->>>>>>> 6d7b311a
+     * Returns Ethereum public address
      */
     getEthereumAddress: () => string;
 
