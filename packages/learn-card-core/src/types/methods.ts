/** @module LearnCard Methods */

import { ethers } from 'ethers';
import {
    VerificationItem,
    UnsignedVC,
    VC,
    VP,
    VerificationCheck,
    UnsignedVP,
    IDXCredential,
} from '@learncard/types';

<<<<<<< HEAD
import { DidMethod, InputMetadata, ProofOptions } from '@wallet/plugins/didkit/types';
=======
import { NewCredentialFunction } from '@wallet/plugins/vc-templates/types';
import { DidMethod } from '@wallet/plugins/didkit/types';
>>>>>>> 06aea045
import { Algorithm } from '@wallet/plugins/didkey/types';
import {
    HandlerResponse,
    CredentialRequestEvent,
    CredentialStoreEvent,
} from '@wallet/plugins/chapi/types';

/**
 * Wallet holder's did
 *
 * @group LearnCard Methods
 */
export type Did = (type?: DidMethod) => string;

/**
 * Wallet holder's ed25519 key pair
 *
 * @group LearnCard Methods
 */
export type Keypair = (type?: Algorithm) => {
    kty: string;
    crv: string;
    x: string;
    y?: string;
    d: string;
};

/**
 * Generates a new Unsigned VC from a template
 *
 * @group LearnCard Methods
 */
export type NewCredential = NewCredentialFunction;

/**
 * Wraps a VC in a simple Presentation
 *
 * @group LearnCard Methods
 */
export type NewPresentation = (credential: VC, args?: { did?: string }) => Promise<UnsignedVP>;

/**
 * Signs an unsigned Verifiable Credential, returning the signed VC
 *
 * @group LearnCard Methods
 */
export type IssueCredential = (
    credential: UnsignedVC,
    signingOptions?: Partial<ProofOptions>
) => Promise<VC>;

/**
 * Verifies a signed Verifiable Credential
 *
 * Empty error/warnings arrays means verification was successful
 *
 * @group LearnCard Methods
 */
export type VerifyCredential = (
    credential: VC,
    options?: Partial<ProofOptions>
) => Promise<VerificationItem[]>;

/**
 * Signs an unsigned Verifiable Presentation, returning the signed VP
 *
 * @group LearnCard Methods
 */
export type IssuePresentation = (
    presentation: UnsignedVP,
    signingOptions?: Partial<ProofOptions>
) => Promise<VP>;
/**
 * Verifies a signed Verifiable Presentation
 *
 * Empry error/warnings arrays means verification was successful
 *
 * @group LearnCard Methods
 */
export type VerifyPresentation = (
    presentation: VP,
    options?: Partial<ProofOptions>
) => Promise<VerificationCheck>;

/**
 * Returns the credential marked with `title` from IDX
 *
 * @group LearnCard Methods
 */
export type GetCredential = (title: string) => Promise<VC>;

/**
 * Returns all credentials from IDX
 *
 * @group LearnCard Methods
 */
export type GetCredentials = () => Promise<VC[]>;

/**
 * Returns all credentials from IDX
 *
 * @group LearnCard Methods
 */
export type GetCredentialsList = () => Promise<IDXCredential[]>;

/**
 * Publishes a credential to Ceramic, returning the credential's stream ID
 *
 * This stream ID may then be shared/persisted/resolved to gain access to the credential
 *
 * Resolving a stream ID can be done by passing the stream ID to `readFromCeramic`
 *
 * @group LearnCard Methods
 */
export type PublishCredential = (credential: VC) => Promise<string>;

/**
 * Adds a stream ID  pointing to a credential (such as the one returned by `publishCredential`)
 * to IDX with a bespoke title
 *
 * The credential may then be retrieved using `getCredential` and passing in that bespoke title,
 * or by using `getCredentials` to get a list of all credentials that have been added to IDX
 *
 * @group LearnCard Methods
 */
export type AddCredential = (credential: IDXCredential) => Promise<void>;

/**
 * Adds a stream ID  pointing to a credential (such as the one returned by `publishCredential`)
 * to IDX with a bespoke title
 *
 * The credential may then be retrieved using `getCredential` and passing in that bespoke title,
 * or by using `getCredentials` to get a list of all credentials that have been added to IDX
 *
 * @group LearnCard Methods
 */
export type RemoveCredential = (title: string) => Promise<void>;

/**
 * Resolves a did to its did document
 *
 * @group LearnCard Methods
 */
export type ResolveDid = (
    did: string,
    inputMetadata?: InputMetadata
) => Promise<Record<string, any>>;

/**
 * Resolves a stream ID, returning its contents
 *
 * This can be given the return value of `publishCredential` to gain access to the credential
 * that was published
 *
 * @group LearnCard Methods
 */
export type ReadFromCeramic = (streamId: string) => Promise<any>;

/**
 * Returns an example credential, optionally allowing a subject's did to be passed in
 *
 * You can use this to test out implementations that use this library!
 *
 * @group LearnCard Methods
 */
export type GetTestVc = (subject?: string) => UnsignedVC;

/**
 * Wraps a crednetial in an exmaple presentaion. If no credential is provided, a new one will be
 * generated using getTestVc
 *
 * You can use this to test out implementations that use this library!
 *
 * @group LearnCard Methods
 */
export type GetTestVp = (credential?: VC) => Promise<UnsignedVP>;

/**
 * Returns Ethereum public address
 *
 * @group LearnCard Methods
 */
export type GetEthereumAddress = () => string;

/**
 * Get the balance of an ERC20 token
 *   Defaults to ETH if symbolOrAddress is not provided
 *
 * @group LearnCard Methods
 */
export type GetBalance = (symbolOrAddress?: string) => Promise<string>;

/**
 * Get the balance of an ERC20 token for a given address
 *   Defaults to ETH if symbolOrAddress is not provided
 *
 * @group LearnCard Methods
 */
export type GetBalanceForAddress = (
    walletAddress: string,
    symbolOrAddress?: string
) => Promise<string>;

/**
 * Transfer tokens to a given address
 *
 * @group LearnCard Methods
 */
export type TransferTokens = (
    tokenSymbolOrAddress: string,
    amount: number,
    toAddress: string
) => Promise<string>;

/**
 * Get your current Ethereum network
 *
 * @group LearnCard Methods
 */
export type GetCurrentNetwork = () => ethers.providers.Networkish;

/**
 * Change your Ethereum network
 *
 * @group LearnCard Methods
 */
export type ChangeNetwork = (network: ethers.providers.Networkish) => void;

/**
 * Add an infura project id to an existing wallet.
 * Really only useful for testing with the CLI right now...
 *
 * @group LearnCard Methods
 */
export type AddInfuraProjectId = (infuraProjectIdToAdd: string) => void;

/**
 * Returns a Verifiable Presentation (VP) from a QR code base-64 image data string containing a VP compressed by CBOR-LD.
 *
 * @group LearnCard Methods
 */
export type VpFromQrCode = (text: string) => Promise<VP>;

/**
 * Returns a QR-embeddable base-64 image data string from a Verifiable Presentation, compressed using CBOR-LD.
 *
 * @group LearnCard Methods
 */
export type VpToQrCode = (vp: VP) => Promise<string>;

/**
 * Sets up CHAPI
 *
 * @group LearnCard Methods
 */
export type InstallChapiHandler = () => Promise<void>;

/**
 * Activates CHAPI
 *
 * @group LearnCard Methods
 */
export type ActivateChapiHandler = (args: {
    mediatorOrigin?: string;
    get?: (event: CredentialRequestEvent) => Promise<HandlerResponse>;
    store?: (event: CredentialStoreEvent) => Promise<HandlerResponse>;
}) => Promise<void>;

/**
 * Receives a CHAPI Event
 *
 * @group LearnCard Methods
 */
export type ReceiveChapiEvent = () => Promise<CredentialRequestEvent | CredentialStoreEvent>;

/**
 * Stores a VP via CHAPI
 *
 * @group LearnCard Methods
 */
export type StorePresentationViaChapi = (presentation: VP) => Promise<Credential | undefined>;

/**
 * Stores a Credential via CHAPI using DIDAuth
 *
 * @group LearnCard Methods
 */
export type StoreCredentialViaChapiDidAuth = (
    credential: UnsignedVC
) => Promise<
    | { success: true }
    | { success: false; reason: 'did not auth' | 'auth failed verification' | 'did not store' }
>;

/**
 * @group LearnCard Methods
 */
export type AllLearnCardMethods = {
    did: Did;
    keypair: Keypair;
    newCredential: NewCredential;
    newPresentation: NewPresentation;
    issueCredential: IssueCredential;
    verifyCredential: VerifyCredential;
    issuePresentation: IssuePresentation;
    verifyPresentation: VerifyPresentation;
    getCredential: GetCredential;
    getCredentials: GetCredentials;
    getCredentialsList: GetCredentialsList;
    publishCredential: PublishCredential;
    addCredential: AddCredential;
    removeCredential: RemoveCredential;
    resolveDid: ResolveDid;
    readFromCeramic: ReadFromCeramic;
    getTestVc: GetTestVc;
    getTestVp: GetTestVp;
    getEthereumAddress: GetEthereumAddress;
    getBalance: GetBalance;
    getBalanceForAddress: GetBalanceForAddress;
    transferTokens: TransferTokens;
    getCurrentNetwork: GetCurrentNetwork;
    changeNetwork: ChangeNetwork;
    addInfuraProjectId: AddInfuraProjectId;
    vpFromQrCode: VpFromQrCode;
    vpToQrCode: VpToQrCode;
    installChapiHandler: InstallChapiHandler;
    activateChapiHandler: ActivateChapiHandler;
    receiveChapiEvent: ReceiveChapiEvent;
    storePresentationViaChapi: StorePresentationViaChapi;
    storeCredentialViaChapiDidAuth: StoreCredentialViaChapiDidAuth;
};<|MERGE_RESOLUTION|>--- conflicted
+++ resolved
@@ -11,12 +11,8 @@
     IDXCredential,
 } from '@learncard/types';
 
-<<<<<<< HEAD
+import { NewCredentialFunction } from '@wallet/plugins/vc-templates/types';
 import { DidMethod, InputMetadata, ProofOptions } from '@wallet/plugins/didkit/types';
-=======
-import { NewCredentialFunction } from '@wallet/plugins/vc-templates/types';
-import { DidMethod } from '@wallet/plugins/didkit/types';
->>>>>>> 06aea045
 import { Algorithm } from '@wallet/plugins/didkey/types';
 import {
     HandlerResponse,
