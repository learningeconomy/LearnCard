--- conflicted
+++ resolved
@@ -1,11 +1,8 @@
 import { generateWallet } from '@wallet/base';
 import { getDidKitPlugin } from '@wallet/plugins/didkit';
 import { ExpirationPlugin } from '@wallet/plugins/expiration';
-<<<<<<< HEAD
 import { getCHAPIPlugin } from '@wallet/plugins/chapi';
-=======
 import { getVCTemplatesPlugin } from '@wallet/plugins/vc-templates';
->>>>>>> 06aea045
 import { verifyCredential } from '@wallet/verify';
 
 import { EmptyWallet } from 'types/LearnCard';
@@ -22,11 +19,9 @@
 
     const expirationWallet = await didkitWallet.addPlugin(ExpirationPlugin(didkitWallet));
 
-<<<<<<< HEAD
-    const wallet = await expirationWallet.addPlugin(await getCHAPIPlugin());
-=======
-    const wallet = await expirationWallet.addPlugin(getVCTemplatesPlugin(expirationWallet));
->>>>>>> 06aea045
+    const templatesWallet = await expirationWallet.addPlugin(getVCTemplatesPlugin());
+
+    const wallet = await templatesWallet.addPlugin(await getCHAPIPlugin());
 
     return {
         _wallet: wallet,
