import { DID } from 'dids';
import { toUint8Array } from 'hex-lite';
import KeyDidResolver from 'key-did-resolver';
import { Ed25519Provider } from 'key-did-provider-ed25519';
import { DIDDataStore } from '@glazed/did-datastore';
import { TileLoader } from '@glazed/tile-loader';
import { CeramicClient } from '@ceramicnetwork/http-client';
import { CreateOpts } from '@ceramicnetwork/common';
import { TileDocument, TileMetadataArgs } from '@ceramicnetwork/stream-tile';
<<<<<<< HEAD

import { IDXCredential, CredentialsList, StorageType, IDXPlugin } from './types';
import { Wallet } from 'types/wallet';
import { CeramicIDXArgs } from 'types/LearnCard';
=======
import { IDXCredentialValidator, VCValidator, VC, IDXCredential } from '@learncard/types';

import { streamIdToCeramicURI } from './helpers';

import {
    CredentialsList,
    CredentialsListValidator,
    IDXPluginMethods,
    IDXPluginDependentMethods,
    CeramicIDXArgs,
    CeramicURIValidator,
    BackwardsCompatCredentialsListValidator,
} from './types';
import { Plugin, Wallet } from 'types/wallet';
>>>>>>> 00b119a5

const getCeramicClientFromWalletSuite = async <URI extends string = ''>(
    wallet: Wallet<any, IDXPluginDependentMethods<URI>>,
    ceramicEndpoint: string
): Promise<CeramicClient> => {
    const client = new CeramicClient(ceramicEndpoint);
    // only supporting did-key atm. this should be stripped into a config param
    const resolver = { ...KeyDidResolver.getResolver() };
    const did = new DID({ resolver });
    client.did = did;

    // use wallet secret key
    // TODO: this is repeating work already done in the wallet. understand what the Ed25519Provider is doing to determine
    // if we can just pass wallet signing key here instead of creating a duplicate from same seed.
    const key = wallet.pluginMethods.getKey();

    const ceramicProvider = new Ed25519Provider(toUint8Array(key));
    client.did!.setProvider(ceramicProvider);

    await client.did!.authenticate();

    return client;
};

/**
 * @group Plugins
 */
export const getIDXPlugin = async <URI extends string = ''>(
    wallet: Wallet<any, IDXPluginDependentMethods<URI>>,
    { modelData, credentialAlias, ceramicEndpoint, defaultContentFamily }: CeramicIDXArgs
<<<<<<< HEAD
): Promise<IDXPlugin> => {
=======
): Promise<Plugin<'IDX', IDXPluginMethods<URI>>> => {
>>>>>>> 00b119a5
    const ceramic = await getCeramicClientFromWalletSuite(wallet, ceramicEndpoint);

    const loader = new TileLoader({ ceramic });

    const dataStore = new DIDDataStore({ ceramic, model: modelData });

    const getCredentialsListFromIdx = async (alias = credentialAlias): Promise<CredentialsList> => {
        const list = await dataStore.get(alias);

        if (!list) return { credentials: [] };

        const validationResult = await CredentialsListValidator.spa(list);

        if (validationResult.success) return validationResult.data;

        const backwardsCompatValidationResult = await BackwardsCompatCredentialsListValidator.spa(
            list
        );

        if (backwardsCompatValidationResult.success) {
            const oldCreds = backwardsCompatValidationResult.data.credentials;

            const newCreds = oldCreds.map(cred => {
                if ('uri' in cred) return cred as IDXCredential;

                const { title, id, storageType, ...rest } = cred;

                return {
                    ...rest,
                    id: title,
                    uri: `lc:ceramic:${id.replace('ceramic://', '')}`,
                } as IDXCredential;
            });

            const credentialsList = { credentials: newCreds };

            await dataStore.set(credentialAlias, credentialsList);

            return credentialsList;
        }

        console.error(validationResult.error);

        throw new Error('Invalid credentials list stored in IDX');
    };

    const removeCredentialFromIdx = async (id: string, alias?: string) => {
        if (!id) throw new Error('Must provide id to remove');

        if (!alias) alias = credentialAlias;

        const existing = await getCredentialsListFromIdx(alias);

        existing.credentials = existing.credentials.filter(credential => credential.id !== id);

        return dataStore.set(alias, existing);
    };

    const publishContentToCeramic = async (
        content: any,
        metadata: TileMetadataArgs = {},
        options: CreateOpts = {}
    ) => {
        if (!content) throw new Error('content is required');

        // default to current authorized
        if (!metadata.controllers) metadata.controllers = [ceramic.did!.id];

        // use default
        if (!metadata.family) metadata.family = defaultContentFamily;

        // default to pinning
        // TODO: expose
        if (!('pin' in options)) options.pin = true;

        // assuming TileDocument for now
        const doc = await TileDocument.create(ceramic, content, metadata, options);

        return doc.id.toString();
    };

    const readContentFromCeramic = async (streamId: string): Promise<any> => {
        return (await loader.load(streamId))?.content;
    };

    return {
        name: 'IDX',
        cache: {
            getLocal: () => {
                console.log('caching.IDX.getLocal');
            },
            setLocal: () => {
                console.log('caching.IDX.setLocal');
            },
            getRemote: () => {
                console.log('caching.IDX.getRemote');
            },
            setRemote: () => {
                console.log('caching.IDX.setRemote');
            },
            flush: () => {
                console.log('caching.IDX.flush');
            },
        },
        storage: {
            get: () => {
                console.log('storage.IDX.get');
            },
            getMany: () => {
                console.log('storage.IDX.getMany');
            },
            upload: () => {
                console.log('storage.IDX.upload');
            },
            set: () => {
                console.log('storage.IDX.set');
            },
            remove: () => {
                console.log('storage.IDX.remove');
            },
        },
        pluginMethods: {
            getCredentialsListFromIdx: async (_wallet, alias = credentialAlias) =>
                getCredentialsListFromIdx(alias),
            publishContentToCeramic: async (_wallet, cred) =>
                streamIdToCeramicURI(await publishContentToCeramic(cred)),
            readContentFromCeramic: async (_wallet, streamId: string) =>
                readContentFromCeramic(streamId),
            getVerifiableCredentialFromIdx: async (_wallet, id) => {
                const credentialList = await getCredentialsListFromIdx();
                const credential = credentialList?.credentials?.find(cred => cred?.id === id);

                return credential?.uri
                    ? _wallet.pluginMethods.resolveCredential(credential.uri)
                    : undefined;
            },
            getVerifiableCredentialsFromIdx: async _wallet => {
                const credentialList = await getCredentialsListFromIdx();
                const uris = credentialList?.credentials?.map(credential => credential?.uri) ?? [];

                return (
                    await Promise.all(
                        uris.map(async uri => _wallet.pluginMethods.resolveCredential(uri))
                    )
                ).filter((vc): vc is VC => !!vc);
            },
            addVerifiableCredentialInIdx: async (_wallet, idxCredential) => {
                const record = IDXCredentialValidator.parse(idxCredential);

                if (!record) throw new Error('record is required');

                if (!record.uri) throw Error('No URI provided');

                // Make sure URI can be resolved
                await _wallet.pluginMethods.resolveCredential(record.uri);

                const existing = await getCredentialsListFromIdx(credentialAlias);

                const indexOfExistingCredential = existing.credentials.findIndex(credential => {
                    return credential.id === record.id;
                });

                if (indexOfExistingCredential > -1) {
                    existing.credentials[indexOfExistingCredential] = record;
                } else existing.credentials.push(record);

                return streamIdToCeramicURI(await dataStore.set(credentialAlias, existing));
            },
            removeVerifiableCredentialInIdx: async (_wallet, id) => {
                return removeCredentialFromIdx(id);
            },
            resolveCredential: async (_wallet, uri) => {
                if (!uri) return undefined;

                if (uri.startsWith('ceramic://')) {
                    return VCValidator.parseAsync(await readContentFromCeramic(uri));
                }

                const verificationResult = await CeramicURIValidator.spa(uri);

                if (!verificationResult.success) return wallet.pluginMethods.resolveCredential(uri);

                const streamId = verificationResult.data.split(':')[2];

                return VCValidator.parseAsync(await readContentFromCeramic(streamId));
            },
        },
    };
};<|MERGE_RESOLUTION|>--- conflicted
+++ resolved
@@ -7,27 +7,20 @@
 import { CeramicClient } from '@ceramicnetwork/http-client';
 import { CreateOpts } from '@ceramicnetwork/common';
 import { TileDocument, TileMetadataArgs } from '@ceramicnetwork/stream-tile';
-<<<<<<< HEAD
-
-import { IDXCredential, CredentialsList, StorageType, IDXPlugin } from './types';
-import { Wallet } from 'types/wallet';
-import { CeramicIDXArgs } from 'types/LearnCard';
-=======
 import { IDXCredentialValidator, VCValidator, VC, IDXCredential } from '@learncard/types';
 
 import { streamIdToCeramicURI } from './helpers';
 
 import {
+    IDXPlugin,
     CredentialsList,
     CredentialsListValidator,
-    IDXPluginMethods,
     IDXPluginDependentMethods,
     CeramicIDXArgs,
     CeramicURIValidator,
     BackwardsCompatCredentialsListValidator,
 } from './types';
-import { Plugin, Wallet } from 'types/wallet';
->>>>>>> 00b119a5
+import { Wallet } from 'types/wallet';
 
 const getCeramicClientFromWalletSuite = async <URI extends string = ''>(
     wallet: Wallet<any, IDXPluginDependentMethods<URI>>,
@@ -58,11 +51,7 @@
 export const getIDXPlugin = async <URI extends string = ''>(
     wallet: Wallet<any, IDXPluginDependentMethods<URI>>,
     { modelData, credentialAlias, ceramicEndpoint, defaultContentFamily }: CeramicIDXArgs
-<<<<<<< HEAD
 ): Promise<IDXPlugin> => {
-=======
-): Promise<Plugin<'IDX', IDXPluginMethods<URI>>> => {
->>>>>>> 00b119a5
     const ceramic = await getCeramicClientFromWalletSuite(wallet, ceramicEndpoint);
 
     const loader = new TileLoader({ ceramic });
