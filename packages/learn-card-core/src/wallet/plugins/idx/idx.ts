--- conflicted
+++ resolved
@@ -9,18 +9,12 @@
 import { TileDocument, TileMetadataArgs } from '@ceramicnetwork/stream-tile';
 import { IDXCredential, StorageTypeEnum } from '@learncard/types';
 
-<<<<<<< HEAD
-import { CredentialsList, IDXPluginMethods } from './types';
-=======
 import {
-    IDXCredential,
     CredentialsList,
     IDXPluginMethods,
-    StorageTypeEnum,
     CredentialsListValidator,
     IDXCredentialValidator,
 } from './types';
->>>>>>> 120744bc
 import { Plugin, Wallet } from 'types/wallet';
 import { CeramicIDXArgs } from 'types/LearnCard';
 
