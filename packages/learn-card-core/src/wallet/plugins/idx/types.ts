<<<<<<< HEAD
import { ModelAliases } from '@glazed/types';
=======
import { z } from 'zod';
>>>>>>> e170d60e
import { StreamID } from '@ceramicnetwork/streamid';
import { VC } from '@learncard/types';

/** @group IDXPlugin */
export type CeramicIDXArgs = {
    modelData: ModelAliases;
    credentialAlias: string;
    ceramicEndpoint: string;
    defaultContentFamily: string;
};

/** @group IDXPlugin */
export type IDXPluginMethods = {
    getCredentialsListFromIdx: (alias?: string) => Promise<CredentialsList>;
    publishContentToCeramic: (cred: any) => Promise<string>;
    readContentFromCeramic: (streamId: string) => Promise<any>;
    getVerifiableCredentialFromIdx: (title: string) => Promise<VC>;
    getVerifiableCredentialsFromIdx: () => Promise<VC[]>;
    addVerifiableCredentialInIdx: (cred: IDXCredential) => Promise<StreamID>;
    removeVerifiableCredentialInIdx: (title: string) => Promise<StreamID>;
};

<<<<<<< HEAD
/** @group IDXPlugin */
export type StorageType = 'ceramic';

/** @group IDXPlugin */
export type IDXCredential = {
    id: string;
    title: string;
    storageType?: StorageType;
};

/** @group IDXPlugin */
export type CredentialsList = {
    credentials: IDXCredential[];
};
=======
export const StorageTypeValidator = z.enum(['ceramic']);
export const StorageTypeEnum = StorageTypeValidator.enum;
export type StorageType = z.infer<typeof StorageTypeValidator>;

export const CredentialMetadataValidator = z
    .object({ name: z.string().optional(), image: z.string().optional() })
    .catchall(z.any());
export type CredentialMetadata = z.infer<typeof CredentialMetadataValidator>;

export const IDXCredentialValidator = z
    .object({
        id: z.string(),
        title: z.string(),
        storageType: StorageTypeValidator.optional(),
        metadata: CredentialMetadataValidator.optional(),
    })
    .strict();
export type IDXCredential = z.infer<typeof IDXCredentialValidator>;

export const CredentialsListValidator = z
    .object({ credentials: IDXCredentialValidator.array() })
    .strict();
export type CredentialsList = z.infer<typeof CredentialsListValidator>;
>>>>>>> e170d60e
<|MERGE_RESOLUTION|>--- conflicted
+++ resolved
@@ -1,10 +1,7 @@
-<<<<<<< HEAD
 import { ModelAliases } from '@glazed/types';
-=======
 import { z } from 'zod';
->>>>>>> e170d60e
 import { StreamID } from '@ceramicnetwork/streamid';
-import { VC } from '@learncard/types';
+import { VC, IDXCredential, IDXCredentialValidator } from '@learncard/types';
 
 /** @group IDXPlugin */
 export type CeramicIDXArgs = {
@@ -25,43 +22,9 @@
     removeVerifiableCredentialInIdx: (title: string) => Promise<StreamID>;
 };
 
-<<<<<<< HEAD
 /** @group IDXPlugin */
-export type StorageType = 'ceramic';
-
-/** @group IDXPlugin */
-export type IDXCredential = {
-    id: string;
-    title: string;
-    storageType?: StorageType;
-};
-
-/** @group IDXPlugin */
-export type CredentialsList = {
-    credentials: IDXCredential[];
-};
-=======
-export const StorageTypeValidator = z.enum(['ceramic']);
-export const StorageTypeEnum = StorageTypeValidator.enum;
-export type StorageType = z.infer<typeof StorageTypeValidator>;
-
-export const CredentialMetadataValidator = z
-    .object({ name: z.string().optional(), image: z.string().optional() })
-    .catchall(z.any());
-export type CredentialMetadata = z.infer<typeof CredentialMetadataValidator>;
-
-export const IDXCredentialValidator = z
-    .object({
-        id: z.string(),
-        title: z.string(),
-        storageType: StorageTypeValidator.optional(),
-        metadata: CredentialMetadataValidator.optional(),
-    })
-    .strict();
-export type IDXCredential = z.infer<typeof IDXCredentialValidator>;
-
 export const CredentialsListValidator = z
     .object({ credentials: IDXCredentialValidator.array() })
     .strict();
-export type CredentialsList = z.infer<typeof CredentialsListValidator>;
->>>>>>> e170d60e
+/** @group IDXPlugin */
+export type CredentialsList = z.infer<typeof CredentialsListValidator>;