import { z } from 'zod';
import { StreamID } from '@ceramicnetwork/streamid';
import { VC, IDXCredential } from '@learncard/types';

export type IDXPluginMethods = {
    getCredentialsListFromIdx: (alias?: string) => Promise<CredentialsList>;
    publishContentToCeramic: (cred: any) => Promise<string>;
    readContentFromCeramic: (streamId: string) => Promise<any>;
    getVerifiableCredentialFromIdx: (title: string) => Promise<VC>;
    getVerifiableCredentialsFromIdx: () => Promise<VC[]>;
    addVerifiableCredentialInIdx: (cred: IDXCredential) => Promise<StreamID>;
    removeVerifiableCredentialInIdx: (title: string) => Promise<StreamID>;
};

<<<<<<< HEAD
export type CredentialsList = {
    credentials: IDXCredential[];
};
=======
export const StorageTypeValidator = z.enum(['ceramic']);
export const StorageTypeEnum = StorageTypeValidator.enum;
export type StorageType = z.infer<typeof StorageTypeValidator>;

export const CredentialMetadataValidator = z
    .object({ name: z.string().optional(), image: z.string().optional() })
    .catchall(z.any());
export type CredentialMetadata = z.infer<typeof CredentialMetadataValidator>;

export const IDXCredentialValidator = z
    .object({
        id: z.string(),
        title: z.string(),
        storageType: StorageTypeValidator.optional(),
        metadata: CredentialMetadataValidator.optional(),
    })
    .strict();
export type IDXCredential = z.infer<typeof IDXCredentialValidator>;

export const CredentialsListValidator = z
    .object({ credentials: IDXCredentialValidator.array() })
    .strict();
export type CredentialsList = z.infer<typeof CredentialsListValidator>;
>>>>>>> 120744bc
<|MERGE_RESOLUTION|>--- conflicted
+++ resolved
@@ -1,6 +1,6 @@
 import { z } from 'zod';
 import { StreamID } from '@ceramicnetwork/streamid';
-import { VC, IDXCredential } from '@learncard/types';
+import { VC } from '@learncard/types';
 
 export type IDXPluginMethods = {
     getCredentialsListFromIdx: (alias?: string) => Promise<CredentialsList>;
@@ -12,11 +12,6 @@
     removeVerifiableCredentialInIdx: (title: string) => Promise<StreamID>;
 };
 
-<<<<<<< HEAD
-export type CredentialsList = {
-    credentials: IDXCredential[];
-};
-=======
 export const StorageTypeValidator = z.enum(['ceramic']);
 export const StorageTypeEnum = StorageTypeValidator.enum;
 export type StorageType = z.infer<typeof StorageTypeValidator>;
@@ -39,5 +34,4 @@
 export const CredentialsListValidator = z
     .object({ credentials: IDXCredentialValidator.array() })
     .strict();
-export type CredentialsList = z.infer<typeof CredentialsListValidator>;
->>>>>>> 120744bc
+export type CredentialsList = z.infer<typeof CredentialsListValidator>;