import { toQrCode, fromQrCode } from '@digitalbazaar/vpqr';

<<<<<<< HEAD
import { DependentMethods, VpqrPlugin } from './types';
import { Wallet } from 'types/wallet';

export const getVpqrPlugin = (wallet: Wallet<any, DependentMethods>): VpqrPlugin => {
=======
import { VpqrPluginDependentMethods, VpqrPluginMethods } from './types';
import { Wallet, Plugin } from 'types/wallet';

export * from './types';

/**
 * @group Plugins
 */
export const getVpqrPlugin = (
    wallet: Wallet<string, VpqrPluginDependentMethods>
): Plugin<'Vpqr', VpqrPluginMethods> => {
>>>>>>> 00b119a5
    return {
        name: 'Vpqr',
        pluginMethods: {
            vpFromQrCode: async (_wallet, text) => {
                return (
                    await fromQrCode({
                        text,
                        documentLoader: async (url: string) => ({
                            document: await wallet.pluginMethods.contextLoader(url),
                        }),
                    })
                )?.vp;
            },
            vpToQrCode: async (_wallet, vp) => {
                return (
                    await toQrCode({
                        vp,
                        documentLoader: async (url: string) => ({
                            document: await wallet.pluginMethods.contextLoader(url),
                        }),
                    })
                )?.imageDataUrl;
            },
        },
    };
};<|MERGE_RESOLUTION|>--- conflicted
+++ resolved
@@ -1,12 +1,6 @@
 import { toQrCode, fromQrCode } from '@digitalbazaar/vpqr';
 
-<<<<<<< HEAD
-import { DependentMethods, VpqrPlugin } from './types';
-import { Wallet } from 'types/wallet';
-
-export const getVpqrPlugin = (wallet: Wallet<any, DependentMethods>): VpqrPlugin => {
-=======
-import { VpqrPluginDependentMethods, VpqrPluginMethods } from './types';
+import { VpqrPlugin, VpqrPluginDependentMethods, VpqrPluginMethods } from './types';
 import { Wallet, Plugin } from 'types/wallet';
 
 export * from './types';
@@ -14,10 +8,7 @@
 /**
  * @group Plugins
  */
-export const getVpqrPlugin = (
-    wallet: Wallet<string, VpqrPluginDependentMethods>
-): Plugin<'Vpqr', VpqrPluginMethods> => {
->>>>>>> 00b119a5
+export const getVpqrPlugin = (wallet: Wallet<any, VpqrPluginDependentMethods>): VpqrPlugin => {
     return {
         name: 'Vpqr',
         pluginMethods: {
