import { VC } from '@learncard/types';

import { ProofOptions } from '@wallet/plugins/didkit/types';
import { VCImplicitWallet, VCPluginDependentMethods } from './types';
import { Wallet } from 'types/wallet';

<<<<<<< HEAD
export const verifyCredential = (initWallet: Wallet<any, DependentMethods>) => {
    return async (_wallet: Wallet<any, VCPluginMethods>, credential: VC) => {
        return initWallet.pluginMethods.verifyCredential(credential);
=======
export const verifyCredential = (initWallet: Wallet<string, VCPluginDependentMethods>) => {
    return async (
        _wallet: VCImplicitWallet,
        credential: VC,
        options: Partial<ProofOptions> = {}
    ) => {
        return initWallet.pluginMethods.verifyCredential(credential, options);
>>>>>>> 00b119a5
    };
};<|MERGE_RESOLUTION|>--- conflicted
+++ resolved
@@ -4,18 +4,12 @@
 import { VCImplicitWallet, VCPluginDependentMethods } from './types';
 import { Wallet } from 'types/wallet';
 
-<<<<<<< HEAD
-export const verifyCredential = (initWallet: Wallet<any, DependentMethods>) => {
-    return async (_wallet: Wallet<any, VCPluginMethods>, credential: VC) => {
-        return initWallet.pluginMethods.verifyCredential(credential);
-=======
-export const verifyCredential = (initWallet: Wallet<string, VCPluginDependentMethods>) => {
+export const verifyCredential = (initWallet: Wallet<any, VCPluginDependentMethods>) => {
     return async (
         _wallet: VCImplicitWallet,
         credential: VC,
         options: Partial<ProofOptions> = {}
     ) => {
         return initWallet.pluginMethods.verifyCredential(credential, options);
->>>>>>> 00b119a5
     };
 };