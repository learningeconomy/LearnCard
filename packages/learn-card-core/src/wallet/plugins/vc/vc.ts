import { issueCredential } from './issueCredential';
import { verifyCredential } from './verifyCredential';
import { issuePresentation } from './issuePresentation';
import { verifyPresentation } from './verifyPresentation';

import { VCPluginDependentMethods, VCPluginMethods } from './types';
import { Plugin, Wallet } from 'types/wallet';

/**
 * @group Plugins
 */
export const getVCPlugin = (
    wallet: Wallet<string, VCPluginDependentMethods>
<<<<<<< HEAD
): Promise<Plugin<'VC', VCPluginMethods, VCPluginDependentMethods>> => {
=======
): Plugin<'VC', VCPluginMethods> => {
>>>>>>> 06aea045
    return {
        pluginMethods: {
            issueCredential: issueCredential(wallet),
            verifyCredential: verifyCredential(wallet),
            issuePresentation: issuePresentation(wallet),
            verifyPresentation: verifyPresentation(wallet),
            getTestVc: (_wallet, subject = 'did:example:d23dd687a7dc6787646f2eb98d0') => {
                const did = _wallet.pluginMethods.getSubjectDid('key');

                return {
                    '@context': ['https://www.w3.org/2018/credentials/v1'],
                    id: 'http://example.org/credentials/3731',
                    type: ['VerifiableCredential'],
                    issuer: did,
                    issuanceDate: '2020-08-19T21:41:50Z',
                    credentialSubject: { id: subject },
                };
            },
            getTestVp: async (_wallet, _credential) => {
                const credential =
                    _credential ||
                    (await _wallet.pluginMethods.issueCredential(
                        _wallet.pluginMethods.getTestVc()
                    ));

                const did = _wallet.pluginMethods.getSubjectDid('key');

                return {
                    '@context': ['https://www.w3.org/2018/credentials/v1'],
                    type: ['VerifiablePresentation'],
                    holder: did,
                    verifiableCredential: credential,
                };
            },
        },
    };
};<|MERGE_RESOLUTION|>--- conflicted
+++ resolved
@@ -11,11 +11,7 @@
  */
 export const getVCPlugin = (
     wallet: Wallet<string, VCPluginDependentMethods>
-<<<<<<< HEAD
-): Promise<Plugin<'VC', VCPluginMethods, VCPluginDependentMethods>> => {
-=======
-): Plugin<'VC', VCPluginMethods> => {
->>>>>>> 06aea045
+): Plugin<'VC', VCPluginMethods, VCPluginDependentMethods> => {
     return {
         pluginMethods: {
             issueCredential: issueCredential(wallet),
