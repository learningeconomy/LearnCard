<<<<<<< HEAD
import { Wallet } from 'types/wallet';
=======
import { Buffer } from 'buffer';

import { JWK } from '@learncard/types';

import { Plugin, Wallet } from 'types/wallet';
>>>>>>> 00b119a5
import { ethers } from 'ethers';

import { EthereumConfig, EthereumPlugin, TokenList } from './types';
import {
    formatUnits,
    parseUnits,
    getTokenFromSymbolOrAddress,
    getChainIdFromProvider,
} from './helpers';
import hardcodedTokens from './hardcodedTokens';

import { DidMethod } from '@wallet/plugins/didkit/types';
import { Algorithm } from '@wallet/plugins/didkey/types'; // Have to include this in order for getSubjectKeypair to not throw a type error

export * from './types';

const ERC20ABI = require('./erc20.abi.json');

/**
 * @group Plugins
 */
export const getEthereumPlugin = (
    initWallet: Wallet<
        any,
        {
            getSubjectDid: (type: DidMethod) => string;
            getSubjectKeypair: (type?: Algorithm) => JWK;
        }
    >,
    config: EthereumConfig
): EthereumPlugin => {
    let { infuraProjectId, network = 'mainnet' } = config;

    // Ethers wallet
    const secpKeypair = initWallet.pluginMethods.getSubjectKeypair('secp256k1');
    const privateKey = Buffer.from(secpKeypair.d, 'base64').toString('hex');
    let ethersWallet = new ethers.Wallet(privateKey);
    const publicKey: string = ethersWallet.address;

    // Provider
    const getProvider = () => {
        let provider: ethers.providers.Provider;
        if (infuraProjectId) {
            provider = new ethers.providers.InfuraProvider(network, infuraProjectId);
        } else {
            provider = ethers.getDefaultProvider(network);
        }

        ethersWallet = ethersWallet.connect(provider);
        return provider;
    };
    let provider = getProvider();

    const getDefaultTokenList = (): TokenList => {
        return require('@uniswap/default-token-list/build/uniswap-default.tokenlist.json').tokens.concat(
            hardcodedTokens
        );
    };
    const defaultTokenList: TokenList = getDefaultTokenList();

    const getTokenAddress = async (tokenSymbolOrAddress: string) => {
        return (
            await getTokenFromSymbolOrAddress(
                tokenSymbolOrAddress,
                defaultTokenList,
                await getChainIdFromProvider(provider)
            )
        )?.address;
    };

    // Core Methods
    const getBalance = async (walletAddress = publicKey, tokenSymbolOrAddress = 'ETH') => {
        if (!tokenSymbolOrAddress || tokenSymbolOrAddress === 'ETH') {
            // check ETH by default
            const balance = await provider.getBalance(walletAddress);
            const formattedBalance = ethers.utils.formatEther(balance);

            return formattedBalance;
        }

        const tokenAddress = await getTokenAddress(tokenSymbolOrAddress);

        if (!tokenAddress) {
            throw new Error(`Unable to determine token address for \"${tokenSymbolOrAddress}\"`);
        }

        const balance = await getErc20TokenBalance(tokenAddress, walletAddress);

        return balance;
    };

    const getErc20TokenBalance = async (
        tokenContractAddress: string,
        walletPublicAddress = publicKey
    ) => {
        const contract = new ethers.Contract(tokenContractAddress, ERC20ABI, provider);

        const balance = await contract.balanceOf(walletPublicAddress);
        const formattedBalance = formatUnits(
            balance,
            tokenContractAddress,
            defaultTokenList,
            await getChainIdFromProvider(provider)
        );

        return formattedBalance;
    };

    return {
        name: 'Ethereum',
        pluginMethods: {
            getEthereumAddress: () => publicKey,

            getBalance: async (_wallet, symbolOrAddress = 'ETH') =>
                getBalance(publicKey, symbolOrAddress),
            getBalanceForAddress: async (_wallet, walletAddress, symbolOrAddress) =>
                getBalance(walletAddress, symbolOrAddress),

            transferTokens: async (_wallet, tokenSymbolOrAddress, amount, toAddress) => {
                if (tokenSymbolOrAddress === 'ETH') {
                    const transaction = {
                        to: toAddress,

                        // Convert ETH to wei
                        value: ethers.utils.parseEther(amount.toString()),
                    };

                    return (await ethersWallet.sendTransaction(transaction)).hash;
                }

                const tokenAddress = await getTokenAddress(tokenSymbolOrAddress);
                if (!tokenAddress) {
                    throw new Error(
                        `Unable to determine token address for \"${tokenSymbolOrAddress}\"`
                    );
                }

                const tokenContract = new ethers.Contract(tokenAddress, ERC20ABI, ethersWallet);

                // const gas = ethers.utils.formatUnits(await provider.getGasPrice());

                return (
                    await tokenContract.transfer(
                        toAddress,
                        await parseUnits(
                            amount.toString(),
                            tokenContract.address,
                            defaultTokenList,
                            await getChainIdFromProvider(provider)
                        )
                    )
                ).hash;
            },

            /* Configuration-type methods */
            getCurrentNetwork: () => {
                return network;
            },
            changeNetwork: (_wallet, _network: ethers.providers.Networkish) => {
                const oldNetwork = network;
                try {
                    network = _network;
                    provider = getProvider();
                } catch (e) {
                    network = oldNetwork;
                    provider = getProvider();
                    throw e;
                }
            },
            addInfuraProjectId: (_wallet, infuraProjectIdToAdd) => {
                infuraProjectId = infuraProjectIdToAdd;
                provider = getProvider();
            },
        },
    };
};<|MERGE_RESOLUTION|>--- conflicted
+++ resolved
@@ -1,12 +1,8 @@
-<<<<<<< HEAD
-import { Wallet } from 'types/wallet';
-=======
 import { Buffer } from 'buffer';
 
 import { JWK } from '@learncard/types';
 
-import { Plugin, Wallet } from 'types/wallet';
->>>>>>> 00b119a5
+import { Wallet } from 'types/wallet';
 import { ethers } from 'ethers';
 
 import { EthereumConfig, EthereumPlugin, TokenList } from './types';
@@ -77,6 +73,23 @@
         )?.address;
     };
 
+    const getErc20TokenBalance = async (
+        tokenContractAddress: string,
+        walletPublicAddress = publicKey
+    ) => {
+        const contract = new ethers.Contract(tokenContractAddress, ERC20ABI, provider);
+
+        const balance = await contract.balanceOf(walletPublicAddress);
+        const formattedBalance = formatUnits(
+            balance,
+            tokenContractAddress,
+            defaultTokenList,
+            await getChainIdFromProvider(provider)
+        );
+
+        return formattedBalance;
+    };
+
     // Core Methods
     const getBalance = async (walletAddress = publicKey, tokenSymbolOrAddress = 'ETH') => {
         if (!tokenSymbolOrAddress || tokenSymbolOrAddress === 'ETH') {
@@ -96,23 +109,6 @@
         const balance = await getErc20TokenBalance(tokenAddress, walletAddress);
 
         return balance;
-    };
-
-    const getErc20TokenBalance = async (
-        tokenContractAddress: string,
-        walletPublicAddress = publicKey
-    ) => {
-        const contract = new ethers.Contract(tokenContractAddress, ERC20ABI, provider);
-
-        const balance = await contract.balanceOf(walletPublicAddress);
-        const formattedBalance = formatUnits(
-            balance,
-            tokenContractAddress,
-            defaultTokenList,
-            await getChainIdFromProvider(provider)
-        );
-
-        return formattedBalance;
     };
 
     return {
