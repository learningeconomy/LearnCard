--- conflicted
+++ resolved
@@ -1,9 +1,5 @@
-<<<<<<< HEAD
 import { Plugin } from 'types/wallet';
-import { KeyPair } from '../didkit/types';
-=======
 import { JWK } from '@learncard/types';
->>>>>>> 00b119a5
 
 /** @group DidKey Plugin */
 export type Algorithm = 'ed25519' | 'secp256k1';
@@ -22,6 +18,7 @@
     getKey: () => string;
 };
 
+/** @group DidKey Plugin */
 export type DidKeyPlugin<DidMethod extends string = string> = Plugin<
     'DID Key',
     DidKeyPluginMethods<DidMethod>
