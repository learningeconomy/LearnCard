import { toUint8Array } from 'hex-lite';

import { isHex, getAlgorithmForDidMethod } from './helpers';

import { DependentMethods, DidKeyPluginMethods, Algorithm } from './types';
<<<<<<< HEAD
import { Plugin, UnlockedWallet } from 'types/wallet';
import { KeyPair } from '../didkit/types';

export const getDidKeyPlugin = async <DidMethod extends string>(
    wallet: UnlockedWallet<string, DependentMethods<DidMethod>>,
=======
import { Plugin, Wallet } from 'types/wallet';
import { KeyPair } from '../didkit/types';

export const getDidKeyPlugin = async <DidMethod extends string>(
    wallet: Wallet<string, DependentMethods<DidMethod>>,
>>>>>>> a1319665
    key: string
): Promise<Plugin<'DID Key', DidKeyPluginMethods<DidMethod>>> => {
    if (key.length === 0) throw new Error("Please don't use an empty string for a key!");
    if (!isHex(key)) throw new Error('Key must be a hexadecimal string!');
    if (key.length > 64) throw new Error('Key must be less than 64 characters');

    const seed = key.padStart(64, '0');
    const seedBytes = toUint8Array(seed);

    const memoizedDids: Partial<Record<DidMethod, string>> = {};
    const keyPairs: Record<Algorithm, KeyPair> = {
        ed25519: wallet.pluginMethods.generateEd25519KeyFromBytes(seedBytes),
        secp256k1: wallet.pluginMethods.generateSecp256k1KeyFromBytes(seedBytes),
    };

    return {
        pluginMethods: {
            getSubjectDid: (_wallet, type) => {
                if (!memoizedDids[type]) {
                    const algorithm = getAlgorithmForDidMethod(type);
                    memoizedDids[type] = wallet.pluginMethods.keyToDid(type, keyPairs[algorithm]);
                }

                return memoizedDids[type]!;
            },
            getSubjectKeypair: (_wallet, type = 'ed25519') => {
                if (!keyPairs[type]) throw new Error('Unsupported algorithm');

                return keyPairs[type];
            },
            getKey: () => seed,
        },
    };
};<|MERGE_RESOLUTION|>--- conflicted
+++ resolved
@@ -3,19 +3,11 @@
 import { isHex, getAlgorithmForDidMethod } from './helpers';
 
 import { DependentMethods, DidKeyPluginMethods, Algorithm } from './types';
-<<<<<<< HEAD
-import { Plugin, UnlockedWallet } from 'types/wallet';
-import { KeyPair } from '../didkit/types';
-
-export const getDidKeyPlugin = async <DidMethod extends string>(
-    wallet: UnlockedWallet<string, DependentMethods<DidMethod>>,
-=======
 import { Plugin, Wallet } from 'types/wallet';
 import { KeyPair } from '../didkit/types';
 
 export const getDidKeyPlugin = async <DidMethod extends string>(
     wallet: Wallet<string, DependentMethods<DidMethod>>,
->>>>>>> a1319665
     key: string
 ): Promise<Plugin<'DID Key', DidKeyPluginMethods<DidMethod>>> => {
     if (key.length === 0) throw new Error("Please don't use an empty string for a key!");
