--- conflicted
+++ resolved
@@ -4,14 +4,8 @@
 
 import { getAlgorithmForDidMethod } from './helpers';
 
-<<<<<<< HEAD
-import { DependentMethods, Algorithm, DidKeyPlugin } from './types';
+import { DidKeyPlugin, DependentMethods, DidKeyPluginMethods, Algorithm } from './types';
 import { Wallet } from 'types/wallet';
-import { KeyPair } from '../didkit/types';
-=======
-import { DependentMethods, DidKeyPluginMethods, Algorithm } from './types';
-import { Plugin, Wallet } from 'types/wallet';
->>>>>>> 00b119a5
 
 export * from './types';
 
