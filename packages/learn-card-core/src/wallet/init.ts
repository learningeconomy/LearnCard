import { generateWallet } from './base';
import { getIDXPlugin } from './plugins/idx';
import { getDidKeyPlugin } from './plugins/didkey';
import { ExpirationPlugin } from './plugins/expiration';
import { getVCPlugin } from './plugins/vc';
import { getEthereumPlugin } from './plugins/EthereumPlugin';
import { verifyCredential } from './verify';

import { LearnCardConfig, LearnCardWallet } from 'types/LearnCard';
<<<<<<< HEAD
import { defaultCeramicIDXArgs, defaultEthereumArgs } from './defaults';
=======
import { defaultCeramicIDXArgs } from './defaults';
import { getDidKitPlugin } from './plugins/didkit';
>>>>>>> 2ed1d9d3

/** Generates a LearnCard Wallet from a 64 character seed string */
export const walletFromKey = async (
    key: string,
    {
        ceramicIdx = defaultCeramicIDXArgs,
        didkit,
        defaultContents = [],
        ethereumConfig = defaultEthereumArgs,
    }: Partial<LearnCardConfig> = {}
): Promise<LearnCardWallet> => {
    const didkitWallet = await (
        await generateWallet(defaultContents)
    ).addPlugin(await getDidKitPlugin(didkit));

    const didkeyWallet = await didkitWallet.addPlugin(await getDidKeyPlugin(didkitWallet, key));

    const didkeyAndVCWallet = await didkeyWallet.addPlugin(await getVCPlugin(didkeyWallet));

    const idxWallet = await didkeyAndVCWallet.addPlugin(
        await getIDXPlugin(didkeyAndVCWallet, ceramicIdx)
    );
    const expirationWallet = await idxWallet.addPlugin(ExpirationPlugin(idxWallet));

    const wallet = await expirationWallet.addPlugin(
        getEthereumPlugin(expirationWallet, ethereumConfig)
    );

    return {
        _wallet: wallet,

        did: (type = 'key') => wallet.pluginMethods.getSubjectDid(type),

        get keypair() {
            return wallet.pluginMethods.getSubjectKeypair();
        },

        issueCredential: wallet.pluginMethods.issueCredential,
        verifyCredential: verifyCredential(wallet),
        issuePresentation: wallet.pluginMethods.issuePresentation,
        verifyPresentation: wallet.pluginMethods.verifyPresentation,

        getCredential: wallet.pluginMethods.getVerifiableCredentialFromIndex,
        getCredentials: wallet.pluginMethods.getVerifiableCredentialsFromIndex,
        publishCredential: wallet.pluginMethods.publishContentToCeramic,
        addCredential: async credential => {
            await wallet.pluginMethods.addVerifiableCredentialInIdx(credential);
        },

        readFromCeramic: wallet.pluginMethods.readContentFromCeramic,

        getTestVc: wallet.pluginMethods.getTestVc,

        checkMyEth: wallet.pluginMethods.checkMyEth,
        checkMyDai: wallet.pluginMethods.checkMyDai,
        checkMyUsdc: wallet.pluginMethods.checkMyUsdc,
    };
};<|MERGE_RESOLUTION|>--- conflicted
+++ resolved
@@ -7,12 +7,8 @@
 import { verifyCredential } from './verify';
 
 import { LearnCardConfig, LearnCardWallet } from 'types/LearnCard';
-<<<<<<< HEAD
 import { defaultCeramicIDXArgs, defaultEthereumArgs } from './defaults';
-=======
-import { defaultCeramicIDXArgs } from './defaults';
 import { getDidKitPlugin } from './plugins/didkit';
->>>>>>> 2ed1d9d3
 
 /** Generates a LearnCard Wallet from a 64 character seed string */
 export const walletFromKey = async (
