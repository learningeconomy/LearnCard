import { readFile } from 'fs/promises';

import QrCode from 'qrcode-reader';
import Jimp from 'jimp';

import {
    UnsignedVCValidator,
    VC,
    VCValidator,
    UnsignedVPValidator,
    VPValidator,
} from '@learncard/types';

import { persistenceMocks } from './mocks/persistence';

import { initLearnCard } from '../src';
import { LearnCard } from '../src/types/LearnCard';

let wallets: Record<string, { wallet: LearnCard; persistenceMocks: Partial<LearnCard> }> = {};

const getWallet = async (seed = 'a'.repeat(64), mockPersistence = true) => {
    if (!wallets[seed]) {
        const didkit = readFile(require.resolve('../src/didkit/pkg/didkit_wasm_bg.wasm'));

        const wallet = await initLearnCard({ seed, didkit });

        wallets[seed] = { wallet, persistenceMocks: persistenceMocks() };
    }

    return { ...wallets[seed].wallet, ...(mockPersistence ? wallets[seed].persistenceMocks : {}) };
};

describe('LearnCard SDK', () => {
    describe('emptyWallet', () => {
        it('should work', async () => {
            await expect(initLearnCard()).resolves.toBeDefined();
        });

        it('should allow verifying a credential', async () => {
            const wallet = await getWallet();
            const emptyWallet = await initLearnCard();

            const issuedVc = await wallet.issueCredential(wallet.getTestVc());
            const verificationResult = await emptyWallet.verifyCredential(issuedVc);

            expect(verificationResult).not.toHaveLength(0);
            expect(verificationResult).toEqual(
                expect.arrayContaining([
                    expect.not.objectContaining({ status: 'Failed' }),
                    expect.objectContaining({ status: 'Success' }),
                ])
            );
        });

        it('should allow verifying a presentation', async () => {
            const wallet = await getWallet();
            const emptyWallet = await initLearnCard();

            const issuedVp = await wallet.issuePresentation(await wallet.getTestVp());
            const verificationResult = await emptyWallet.verifyPresentation(issuedVp);

            expect(verificationResult.errors).toHaveLength(0);
            expect(verificationResult.checks).not.toHaveLength(0);
        });

        it('should only allow a subset of methods', async () => {
            const emptyWallet = await initLearnCard();
            const { _wallet, ...methods } = emptyWallet;
            const {
<<<<<<< HEAD
                verifyCredential,
                verifyPresentation,
                resolveDid,
                installChapiHandler,
                activateChapiHandler,
                receiveChapiEvent,
                storePresentationViaChapi,
                storeCredentialViaChapiDidAuth,
            } = emptyWallet;

            expect(methods).toEqual({
                verifyCredential,
                verifyPresentation,
                resolveDid,
                installChapiHandler,
                activateChapiHandler,
                receiveChapiEvent,
                storePresentationViaChapi,
                storeCredentialViaChapiDidAuth,
=======
                newCredential,
                newPresentation,
                verifyCredential,
                verifyPresentation,
                resolveDid,
            } = emptyWallet;

            expect(methods).toEqual({
                newCredential,
                newPresentation,
                verifyCredential,
                verifyPresentation,
                resolveDid,
>>>>>>> 06aea045
            });
        });
    });

    describe('walletFromKey', () => {
        it('should work', async () => {
            await expect(getWallet()).resolves.toBeDefined();
        });

        it('should not allow an empty string for a seed', async () => {
            await expect(initLearnCard({ seed: '' })).rejects.toThrow();
        });

        it('should only allow hex strings for a seed', async () => {
            await expect(initLearnCard({ seed: 'z'.repeat(64) })).rejects.toThrow();
        });

        it('should only allow strings that are 64 characters or less', async () => {
            await expect(initLearnCard({ seed: 'a'.repeat(65) })).rejects.toThrow();
        });
    });

    describe('Identity', () => {
        it('should determinstically create a did', async () => {
            const wallet = await getWallet();

            expect(wallet.did()).toEqual(
                'did:key:z6Mkv1o2GEgtXjFdEMfLtupcKhGRydM8V7VHzii7Uh4aHoqH'
            );
        });

        it('should determinstically create a keypair', async () => {
            const wallet = await getWallet();

            expect(wallet.keypair()).toEqual({
                kty: 'OKP',
                crv: 'Ed25519',
                x: '5zTqbCtiV95yNV5HKqBaTEh-a0Y8Ap7TBt8vAbVja1g',
                d: 'qqqqqqqqqqqqqqqqqqqqqqqqqqqqqqqqqqqqqqqqqqo',
            });
        });

        it('should be able to resolve dids', async () => {
            const wallet = await getWallet();
            const otherWallet = await getWallet('b'.repeat(64));

            await expect(wallet.resolveDid(wallet.did())).resolves.toBeDefined();
            await expect(wallet.resolveDid(otherWallet.did())).resolves.toBeDefined();
            await expect(wallet.resolveDid(wallet.did('pkh:eip155:1'))).resolves.not.toEqual(
                await wallet.resolveDid(wallet.did())
            );
        });

        describe('Did Methods Supported', () => {
            [
                'key',
                'tz',
                'ethr',
                'pkh:tz',
                'pkh:tezos',
                'pkh:sol',
                'pkh:solana',
                'pkh:eth',
                'pkh:celo',
                'pkh:poly',
                'pkh:btc',
                'pkh:doge',
                'pkh:eip155',
                'pkh:eip155:1',
                'pkh:eip155:42220',
                'pkh:eip155:137',
                'pkh:bip122',
                'pkh:bip122:000000000019d6689c085ae165831e93',
                'pkh:bip122:1a91e3dace36e2be3bf030a65679fe82',
            ].forEach(method =>
                it(method, async () => {
                    const wallet = await getWallet();

                    expect(() => wallet.did(method as any)).not.toThrow();
                })
            );
        });

        describe('Keypair Algorithms Supported', () => {
            ['ed25519', 'secp256k1'].forEach(algorithm =>
                it(algorithm, async () => {
                    const wallet = await getWallet();

                    expect(() => wallet.keypair(algorithm as any)).not.toThrow();
                })
            );
        });
    });

    describe('Credentials', () => {
        it('should be able to issue a credential', async () => {
            const wallet = await getWallet();

            const issuedVc = await wallet.issueCredential(wallet.getTestVc());

            await expect(VCValidator.parseAsync(issuedVc)).resolves.toBeDefined();
        });

        it('should be able to verify a credential', async () => {
            const wallet = await getWallet();

            const issuedVc = await wallet.issueCredential(wallet.getTestVc());
            const verificationResult = await wallet.verifyCredential(issuedVc);

            expect(verificationResult).not.toHaveLength(0);
            expect(verificationResult).toEqual(
                expect.arrayContaining([
                    expect.not.objectContaining({ status: 'Failed' }),
                    expect.objectContaining({ status: 'Success' }),
                ])
            );
        });

        it('should fail an invalid credential', async () => {
            const wallet = await getWallet();
            const otherWallet = await getWallet('b'.repeat(64));

            const issuedVc = await wallet.issueCredential(wallet.getTestVc());
            issuedVc.issuer = otherWallet.did();

            const verificationResult = await wallet.verifyCredential(issuedVc);

            expect(verificationResult).not.toHaveLength(0);
            expect(verificationResult).toEqual(
                expect.arrayContaining([expect.objectContaining({ status: 'Failed' })])
            );
        });

        it('should verify an unexpired credential', async () => {
            const wallet = await getWallet();

            const uvc = wallet.getTestVc();
            uvc.expirationDate = new Date(Date.now() + 3600).toISOString();

            const vc = await wallet.issueCredential(uvc);

            const verificationResult = await wallet.verifyCredential(vc);

            const expirationObject = verificationResult.find(
                result => result.check === 'expiration'
            );

            expect(expirationObject?.status).toEqual('Success');
        });

        it('should fail an expired credential', async () => {
            const wallet = await getWallet();

            const uvc = wallet.getTestVc();
            uvc.expirationDate = new Date(Date.now() - 3600).toISOString();

            const vc = await wallet.issueCredential(uvc);

            const verificationResult = await wallet.verifyCredential(vc);

            const expirationObject = verificationResult.find(
                result => result.check === 'expiration'
            );

            expect(expirationObject?.status).toEqual('Failed');
        });
    });

    describe('Presentations', () => {
        it('should be able to issue a presentation', async () => {
            const wallet = await getWallet();

            const issuedVp = await wallet.issuePresentation(await wallet.getTestVp());

            await expect(VPValidator.parseAsync(issuedVp)).resolves.toBeDefined();
        });

        it('should be able to verify a presentation', async () => {
            const wallet = await getWallet();

            const issuedVp = await wallet.issuePresentation(await wallet.getTestVp());
            const verificationResult = await wallet.verifyPresentation(issuedVp);

            expect(verificationResult.errors).toHaveLength(0);
            expect(verificationResult.checks).not.toHaveLength(0);
        });
    });

    describe('Persistence', () => {
        // Empty out wallet prior to testing
        beforeEach(async () => {
            const wallet = await getWallet();

            const credentials = await wallet.getCredentialsList();

            await Promise.all(
                credentials.map(async credential => {
                    return wallet.removeCredential(credential.title);
                })
            );
        }, 30000);

        it('should start with an empty wallet', async () => {
            const wallet = await getWallet();

            const credentials = await wallet.getCredentialsList();

            expect(credentials).toHaveLength(0);
        });

        it('should be able to publish a credential', async () => {
            const wallet = await getWallet();

            const uvc = wallet.getTestVc();
            const vc = await wallet.issueCredential(uvc);
            const id = await wallet.publishCredential(vc);

            expect(id).toBeTruthy();
        }, 20000);

        it('should be able to read a published credential', async () => {
            const wallet = await getWallet();

            const uvc = wallet.getTestVc();
            const vc = await wallet.issueCredential(uvc);
            const id = await wallet.publishCredential(vc);

            const readVc = await wallet.readFromCeramic(id);

            expect(readVc).toEqual(vc);
        }, 20000);

        it('should be able to add a credential', async () => {
            const wallet = await getWallet();

            const uvc = wallet.getTestVc();
            const vc = await wallet.issueCredential(uvc);
            const id = await wallet.publishCredential(vc);

            await wallet.addCredential({ id, title: 'test' });

            const credentials = await wallet.getCredentialsList();

            expect(credentials).toHaveLength(1);
            expect(credentials).toEqual(
                expect.arrayContaining([expect.objectContaining({ title: 'test' })])
            );
        }, 20000);

        it('should be able to get a credential', async () => {
            const wallet = await getWallet();

            const uvc = wallet.getTestVc();
            const vc = await wallet.issueCredential(uvc);
            const id = await wallet.publishCredential(vc);

            await wallet.addCredential({ id, title: 'test' });

            const credential = await wallet.getCredential('test');

            expect(credential).toEqual(vc);
        }, 20000);

        it('should be able to list credential ids', async () => {
            const addNewCredential = async (vc: VC, title: string) => {
                const id = await wallet.publishCredential(vc);

                await wallet.addCredential({ id, title });
            };

            const wallet = await getWallet();

            const uvc = wallet.getTestVc();
            const vc = await wallet.issueCredential(uvc);

            await Promise.all([
                addNewCredential(vc, 'test'),
                addNewCredential(vc, 'test2'),
                addNewCredential(vc, 'test3'),
            ]);

            const credentialsList = await wallet.getCredentialsList();

            expect(credentialsList).toHaveLength(3);
            expect(credentialsList).toEqual(
                expect.arrayContaining([
                    expect.objectContaining({ title: 'test' }),
                    expect.objectContaining({ title: 'test2' }),
                    expect.objectContaining({ title: 'test3' }),
                ])
            );
        }, 20000);

        it('should be able to list credentials', async () => {
            const addNewCredential = async (vc: VC, title: string) => {
                const id = await wallet.publishCredential(vc);

                await wallet.addCredential({ id, title });
            };

            const wallet = await getWallet();

            const uvc = wallet.getTestVc();
            const vc = await wallet.issueCredential(uvc);

            await Promise.all([
                addNewCredential(vc, 'test'),
                addNewCredential(vc, 'test2'),
                addNewCredential(vc, 'test3'),
            ]);

            const credentialsList = await wallet.getCredentials();

            expect(credentialsList).toHaveLength(3);
            expect(credentialsList).toEqual(expect.arrayContaining([vc]));
        }, 20000);

        it('should be able to remove a credential', async () => {
            const wallet = await getWallet();

            const uvc = wallet.getTestVc();
            const vc = await wallet.issueCredential(uvc);
            const id = await wallet.publishCredential(vc);

            await wallet.addCredential({ id, title: 'test' });

            const credentials = await wallet.getCredentialsList();

            expect(credentials).toHaveLength(1);
            expect(credentials).toEqual(
                expect.arrayContaining([expect.objectContaining({ title: 'test' })])
            );

            await wallet.removeCredential('test');

            const emptyCredentials = await wallet.getCredentialsList();

            expect(emptyCredentials).toHaveLength(0);
        }, 30000);
    });

    describe('Testing', () => {
        it('should provide a test VC', async () => {
            const wallet = await getWallet();

            const testVc = wallet.getTestVc();

            await expect(UnsignedVCValidator.parseAsync(testVc)).resolves.toBeDefined();
        });

        it('should provide a test VP', async () => {
            const wallet = await getWallet();

            const testVc = await wallet.getTestVp();

            await expect(UnsignedVPValidator.parseAsync(testVc)).resolves.toBeDefined();
        });
    });

    describe('Ethereum Plugin', () => {
        it('should generate a valid Ethereum address', async () => {
            const wallet = await getWallet();

            // eipDid is something like: "did:pkh:eip155:1:0x8fd379246834eac74B8419FfdA202CF8051F7A03"
            const eipDid: string = wallet._wallet.pluginMethods.getSubjectDid('pkh:eip155');
            const expectedPublicAddress = eipDid.substring(eipDid.lastIndexOf(':') + 1);

            const actualPublicAddress = wallet.getEthereumAddress();

            expect(actualPublicAddress).toEqual(expectedPublicAddress);
        });
        it("should know what network it's on", async () => {
            const wallet = await getWallet();

            const defaultNetwork = 'mainnet';
            expect(wallet.getCurrentNetwork()).toEqual(defaultNetwork);
        });
        it('should be able to change networks', async () => {
            const wallet = await getWallet();

            const defaultNetwork = 'mainnet';
            expect(wallet.getCurrentNetwork()).toEqual(defaultNetwork);

            const newNetwork = 'goerli';
            wallet.changeNetwork(newNetwork);
            expect(wallet.getCurrentNetwork()).toEqual(newNetwork);
        });
        it('should support adding an infura project ID', async () => {
            const wallet = await getWallet();

            // Don't think this can be tested more thoroughly without exposing the provider
            expect(() => wallet.addInfuraProjectId('1234')).not.toThrowError();
        });
        //it('test mocks', async () => {
        // at top of file...
        // // Mocks
        // import { ethers } from 'ethers';
        // jest.m0ck('ethers'); // won't compile event if this is commented out (when it's spelled correctly)

        //    const wallet = await getWallet();

        //   ethers.getDefaultProvider.mockResolvedValue({ getBalance: x => console.log(x) });

        //  wallet.getBalance();
        //  });
    });

    describe('VPQR Plugin', () => {
        it('should generate a base-64 QR code image for a Verifiable Presentation', async () => {
            const wallet = await getWallet();

            const image = await wallet.vpToQrCode(
                await wallet.issuePresentation(await wallet.getTestVp())
            );
            expect(image).toContain('data:image');
        });
        it('should decode a Verifiable Presentation embedded in a QR code', async () => {
            const wallet = await getWallet();

            const qrImageText =
                'VP1-B3ECQDJABQEIRQ5MBDBXBQ6ECDECACWBC5UA6UIU5YZY6FFIVGNU3ZTNM2TIC5WTH3N4HK26LJ2MHJZ2F5ODT35YYPSTQDAIRDBYIEALYDRSXQYLNOBWGKLTPOJTS6Y3SMVSGK3TUNFQWY4ZPGM3TGMIYOKSRQ5AYNAMJVAQ2MMB7J3QZAKKRRIDYSBSXSSTIMJDWG2KPNFFEMWSFKJKFCU2JONEW2TTZMFMFC2KPNRZWSWLKLEYES3BQONEW2SJSJZBUSNS2NVDHGYZSKY4S4LTXJF5DOM3JMIZVG3CWLBUE44LIGZKXG6KGMIWWC3SHMY4DO5DQIVGXUNSQNUYVO5CFGQ3VAVDCO5LWSYKKKRSFMNSOOVXEQZLJMVYVUT2FGRES2MKGJIZTE4CBIRDUO3TZMRBXCQLHDCSBRKQYVCBRSBABLARO2APKEKO4M4PCSUKTG2N4ZWWNJUBO3JT5W6DVNPFU5GDU45C6XBZ565MCF3IB5IRJ3RTR4KKRKM3JXTG2ZVGQF3NGPW3YOVV4WTUYOTTUL24HHX3RQ5MBDBWBRAVBDBYHQJ3ENFSDUZLYMFWXA3DFHJSDEM3EMQ3DQN3BG5SGGNRXHA3TMNBWMYZGKYRZHBSDAGEIDJPT3HE6DCGIEGIEAFMCF3IB5IRJ3RTR4KKRKM3JXTG2ZVGQF3NGPW3YOVV4WTUYOTTUL24HHX3Q';
            const verifiablePresentation = await wallet.vpFromQrCode(qrImageText);
            expect(verifiablePresentation).toHaveProperty('@context');
        });
        it('should generate a base-64 QR code image and be able to decode it back into a Verifiable Presentation', done => {
            new Promise(async (resolve, reject) => {
                const wallet = await getWallet();

                const verifiablePresentation = await wallet.issuePresentation(
                    await wallet.getTestVp()
                );
                const imageString = await wallet.vpToQrCode(verifiablePresentation);

                const base64Image = imageString.split(';base64,').pop();
                const buffer = Buffer.from(base64Image ?? '', 'base64');

                const image = await Jimp.read(buffer);

                const qrcode = new (QrCode as any)() as any;
                qrcode.callback = async (err: any, value: any) => {
                    try {
                        const qrImageText = value.result;
                        const decodedVerifiablePresentation = await wallet.vpFromQrCode(
                            qrImageText
                        );
                        expect(decodedVerifiablePresentation).toEqual(verifiablePresentation);
                        done();
                    } catch (e) {
                        done(e);
                    }
                };
                qrcode.decode(image.bitmap);
            });
        });
    });
});<|MERGE_RESOLUTION|>--- conflicted
+++ resolved
@@ -67,7 +67,8 @@
             const emptyWallet = await initLearnCard();
             const { _wallet, ...methods } = emptyWallet;
             const {
-<<<<<<< HEAD
+                newCredential,
+                newPresentation,
                 verifyCredential,
                 verifyPresentation,
                 resolveDid,
@@ -79,6 +80,8 @@
             } = emptyWallet;
 
             expect(methods).toEqual({
+                newCredential,
+                newPresentation,
                 verifyCredential,
                 verifyPresentation,
                 resolveDid,
@@ -87,21 +90,6 @@
                 receiveChapiEvent,
                 storePresentationViaChapi,
                 storeCredentialViaChapiDidAuth,
-=======
-                newCredential,
-                newPresentation,
-                verifyCredential,
-                verifyPresentation,
-                resolveDid,
-            } = emptyWallet;
-
-            expect(methods).toEqual({
-                newCredential,
-                newPresentation,
-                verifyCredential,
-                verifyPresentation,
-                resolveDid,
->>>>>>> 06aea045
             });
         });
     });
