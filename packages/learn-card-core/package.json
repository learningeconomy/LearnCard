{
  "name": "@learncard/core",
<<<<<<< HEAD
  "version": "1.2.0",
=======
  "version": "1.1.5",
>>>>>>> 28d3555f
  "description": "",
  "main": "./dist/index.js",
  "module": "./dist/core.esm.js",
  "files": [
    "dist"
  ],
  "scripts": {
    "build": "aqu build && tsc-alias",
    "start": "aqu watch",
    "lint": "aqu lint",
    "lint:fix": "aqu lint --fix",
    "test": "aqu test --passWithNoTests",
    "test:watch": "aqu test --passWithNoTests --watch",
    "test:coverage": "aqu test --silent --ci --coverage --coverageReporters=\"text\" --coverageReporters=\"text-summary\"",
    "prepare": "pnpm build",
    "release": "np"
  },
  "author": "Learning Economy Foundation (www.learningeconomy.io)",
  "license": "MIT",
  "homepage": "https://github.com/WeLibraryOS/LearnCard#readme",
  "repository": {
    "type": "git",
    "url": "git+https://github.com/WeLibraryOS/LearnCard.git"
  },
  "bugs": {
    "url": "https://github.com/WeLibraryOS/LearnCard/issues"
  },
  "devDependencies": {
    "@glazed/types": "^0.2.0",
    "@learncard/types": "workspace:*",
    "@types/jest": "^27.5.0",
    "@types/node": "^17.0.31",
    "aqu": "0.3.2",
    "esbuild": "^0.14.38",
    "esbuild-plugin-copy": "^1.3.0",
    "tsc-alias": "^1.6.9",
    "typescript": "^4.6.4"
  },
  "types": "./dist/core.d.ts",
  "dependencies": {
    "@ceramicnetwork/common": "^2.2.1",
    "@ceramicnetwork/http-client": "2.3.0",
    "@ceramicnetwork/stream-tile": "^2.2.2",
    "@ceramicnetwork/streamid": "^2.1.0",
    "@glazed/did-datastore": "^0.3.2",
    "@glazed/tile-loader": "^0.2.1",
    "abort-controller": "^3.0.0",
    "date-fns": "^2.28.0",
    "dids": "^3.2.0",
    "hex-lite": "^1.5.0",
    "isomorphic-fetch": "^3.0.0",
    "isomorphic-webcrypto": "^2.3.8",
    "key-did-provider-ed25519": "^2.0.0",
    "key-did-resolver": "1.4.4"
  },
  "pnpm": {
    "overrides": {
      "pvutils": "1.0.17",
      "did-jwt": "5.9.0"
    }
  }
}<|MERGE_RESOLUTION|>--- conflicted
+++ resolved
@@ -1,10 +1,6 @@
 {
   "name": "@learncard/core",
-<<<<<<< HEAD
   "version": "1.2.0",
-=======
-  "version": "1.1.5",
->>>>>>> 28d3555f
   "description": "",
   "main": "./dist/index.js",
   "module": "./dist/core.esm.js",
