--- conflicted
+++ resolved
@@ -1,18 +1,15 @@
 # learn-card-core
 
-<<<<<<< HEAD
 ## 1.2.0
 
 ### Minor Changes
 
 -   Move didkit into its own plugin
-=======
 ## 1.1.5
 
 ### Patch Changes
 
 -   Release @learncard/cli
->>>>>>> 797156bc
 
 ## 1.1.4
 
