{
    "name": "learn-card-discord-bot",
    "version": "1.1.80",
    "description": "",
    "main": "dist/index.js",
    "bin": "dist/index.js",
    "scripts": {
<<<<<<< HEAD
        "prebuild": "npx pnpm install -r --store=node_modules/.pnpm-store || echo skipping pnpm install",
=======
        "preinstall": "npx only-allow pnpm",
>>>>>>> 03136c7a
        "start": "rollup -c & pm2-runtime dist/index.js",
        "build": "rollup -c"
    },
    "author": "Learning Economy Foundation (www.learningeconomy.io)",
    "license": "MIT",
    "dependencies": {
        "@learncard/init": "workspace:*",
        "@learncard/types": "workspace:*",
        "@rollup/plugin-json": "^4.1.0",
        "discord.js": "^14.6.0",
        "dotenv": "^16.0.1",
        "ioredis": "^5.2.2",
        "ioredis-mock": "^8.2.2",
        "rollup": "^2.71.1",
        "rollup-plugin-esbuild": "^4.9.1"
    },
    "devDependencies": {
        "@changesets/changelog-github": "^0.4.5",
        "@changesets/cli": "^2.23.0",
        "@types/cors": "^2.8.12",
        "@types/figlet": "^1.5.4",
        "@types/node": "^18.0.0",
        "@typescript-eslint/eslint-plugin": "^5.30.5",
        "@typescript-eslint/parser": "^5.30.5",
        "eslint": "^8.19.0",
        "eslint-config-airbnb-typescript": "^17.0.0",
        "eslint-import-resolver-typescript": "^2.7.1",
        "eslint-plugin-import": "^2.26.0",
        "eslint-plugin-prettier": "^4.2.1",
        "eslint-plugin-react": "^7.30.1",
        "nodemon": "^2.0.16",
        "pm2": "^5.2.2",
        "prettier": "^2.7.1",
        "prettier-plugin-astro": "^0.5.4",
        "ts-node": "^10.8.1",
        "tslib": "^2.4.0",
        "typescript": "^4.7.4"
    }
}<|MERGE_RESOLUTION|>--- conflicted
+++ resolved
@@ -5,11 +5,7 @@
     "main": "dist/index.js",
     "bin": "dist/index.js",
     "scripts": {
-<<<<<<< HEAD
-        "prebuild": "npx pnpm install -r --store=node_modules/.pnpm-store || echo skipping pnpm install",
-=======
         "preinstall": "npx only-allow pnpm",
->>>>>>> 03136c7a
         "start": "rollup -c & pm2-runtime dist/index.js",
         "build": "rollup -c"
     },
@@ -45,7 +41,6 @@
         "prettier": "^2.7.1",
         "prettier-plugin-astro": "^0.5.4",
         "ts-node": "^10.8.1",
-        "tslib": "^2.4.0",
-        "typescript": "^4.7.4"
+        "tslib": "^2.4.0"
     }
 }