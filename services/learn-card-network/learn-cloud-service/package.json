{
    "name": "@learncard/learn-cloud-service",
<<<<<<< HEAD
    "private": true,
    "version": "1.2.0",
=======
    "version": "1.2.1",
>>>>>>> bc665e52
    "description": "",
    "main": "dist/index.js",
    "types": "dist/index.d.ts",
    "scripts": {
        "test": "jest -i",
        "test:watch": "jest -i --watch",
        "build": "shx rm -rf dist && node esbuild.mjs && tsc --p tsconfig.build.json",
        "start": "PORT=3000 serverless offline --httpPort 3000 --websocketPort 3001 --lambdaPort 3002 --albPort 3003",
        "start-p-4000": "PORT=4000 serverless offline --httpPort 4000 --websocketPort 4001 --lambdaPort 4002 --albPort 4003",
        "dev": "pnpm start",
        "serverless-deploy": "serverless deploy"
    },
    "keywords": [],
    "author": "Learning Economy Foundation (www.learningeconomy.io)",
    "license": "MIT",
    "devDependencies": {
        "@shelf/jest-mongodb": "^4.1.7",
        "@trendyol/jest-testcontainers": "^2.1.1",
        "@types/aws-lambda": "^8.10.106",
        "@types/cors": "^2.8.13",
        "@types/express": "^4.17.15",
        "@types/libsodium-wrappers": "^0.7.10",
        "@types/node": "^18.0.0",
        "@types/uuid": "^9.0.0",
        "dts-bundle-generator": "^6.10.0",
        "esbuild": "^0.16.16",
        "jest-dev-server": "^8.0.5",
        "jest-fetch-mock": "^3.0.3",
        "mongodb-memory-server": "^8.12.2",
        "openapi-types": "^12.1.0",
        "serverless": "^3.26.0",
        "serverless-certificate-creator": "^1.6.0",
        "serverless-domain-manager": "^6.3.1",
        "serverless-esbuild": "^1.45.1",
        "serverless-http": "^3.2.0",
        "shx": "^0.3.4",
        "testcontainers": "^9.1.1"
    },
    "dependencies": {
        "@learncard/ceramic-plugin": "workspace:*",
        "@learncard/core": "workspace:*",
        "@learncard/crypto-plugin": "workspace:*",
        "@learncard/did-web-plugin": "workspace:*",
        "@learncard/didkey-plugin": "workspace:*",
        "@learncard/didkit-plugin": "workspace:^",
        "@learncard/expiration-plugin": "workspace:*",
        "@learncard/helpers": "workspace:*",
        "@learncard/learn-card-plugin": "workspace:*",
        "@learncard/types": "workspace:*",
        "@learncard/vc-plugin": "workspace:*",
        "@learncard/vc-templates-plugin": "workspace:*",
        "@sentry/esbuild-plugin": "^2.5.0",
        "@sentry/serverless": "^7.61.0",
        "@trpc/client": "^10.17.0",
        "@trpc/server": "^10.17.0",
        "@types/lodash": "^4.14.191",
        "bson": "^4.7.2",
        "cors": "^2.8.5",
        "dotenv": "^16.0.3",
        "express": "^4.18.2",
        "ioredis": "^5.2.2",
        "ioredis-mock": "^8.2.2",
        "jwt-decode": "^3.1.2",
        "libsodium-wrappers": "^0.7.11",
        "lodash": "^4.17.21",
        "mongodb": "^5.3.0",
        "multiformats": "^11.0.1",
        "neo4j-driver": "^4.3.0",
        "neogma": "^1.11.1",
        "serverless-offline": "^12.0.4",
        "simple-redis-mutex": "^1.3.1",
        "trpc-openapi": "^1.1.1",
        "uuid": "^9.0.0",
        "zod": "^3.20.2"
    }
}<|MERGE_RESOLUTION|>--- conflicted
+++ resolved
@@ -1,11 +1,7 @@
 {
     "name": "@learncard/learn-cloud-service",
-<<<<<<< HEAD
     "private": true,
-    "version": "1.2.0",
-=======
     "version": "1.2.1",
->>>>>>> bc665e52
     "description": "",
     "main": "dist/index.js",
     "types": "dist/index.d.ts",
