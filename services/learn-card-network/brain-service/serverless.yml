--- conflicted
+++ resolved
@@ -28,18 +28,8 @@
     domains:
         # References to 'prod' stage
         production:
-<<<<<<< HEAD
             domainName: scoutnetwork.org
             certificateName: scoutnetwork.org
-=======
-            domainName: network.learncard.com
-            certificateName: network.learncard.com
-
-        # References to 'dev' stage
-        dev:
-            domainName: testnet.network.learncard.com
-            certificateName: testnet.network.learncard.com
->>>>>>> 83d1cc5a
 
     # Amazon Certificate Manager
     customCertificate:
