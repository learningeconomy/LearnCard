--- conflicted
+++ resolved
@@ -105,13 +105,7 @@
 
             await expect(userA.clients.fullAuth.boost.getBoost({ uri })).resolves.not.toThrow();
 
-<<<<<<< HEAD
-            const boost = await userB.clients.fullAuth.boost.getBoost({ uri });
-
-            expect(boost).toBeDefined();
-=======
             await expect(userB.clients.fullAuth.boost.getBoost({ uri })).resolves.not.toThrow();
->>>>>>> da65dae5
         });
 
         it('should allow admins of parent boosts to get boosts', async () => {
