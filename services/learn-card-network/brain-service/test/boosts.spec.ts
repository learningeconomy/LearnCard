--- conflicted
+++ resolved
@@ -464,11 +464,7 @@
         });
     });
 
-<<<<<<< HEAD
     describe('getPaginatedBoostRecipients', () => {
-=======
-    describe('getBoostRecipientCount', () => {
->>>>>>> 03136c7a
         beforeEach(async () => {
             await Profile.delete({ detach: true, where: {} });
             await Credential.delete({ detach: true, where: {} });
@@ -483,7 +479,6 @@
             await Boost.delete({ detach: true, where: {} });
         });
 
-<<<<<<< HEAD
         it('should require full auth to get boost recipients', async () => {
             const uri = await userA.clients.fullAuth.boost.createBoost({
                 credential: testUnsignedBoost,
@@ -496,46 +491,22 @@
             });
             await expect(
                 userA.clients.partialAuth.boost.getPaginatedBoostRecipients({ uri })
-=======
-        it('should require full auth to count boost recipients', async () => {
-            const uri = await userA.clients.fullAuth.boost.createBoost({
-                credential: testUnsignedBoost,
-            });
-            await userA.clients.fullAuth.boost.getBoostRecipientCount({ uri });
-
-            await expect(noAuthClient.boost.getBoostRecipientCount({ uri })).rejects.toMatchObject({
-                code: 'UNAUTHORIZED',
-            });
-            await expect(
-                userA.clients.partialAuth.boost.getBoostRecipientCount({ uri })
->>>>>>> 03136c7a
             ).rejects.toMatchObject({
                 code: 'UNAUTHORIZED',
             });
         });
 
-<<<<<<< HEAD
         it('should allow getting boost recipients', async () => {
-=======
-        it('should allow counting boost recipients', async () => {
->>>>>>> 03136c7a
-            const uri = await userA.clients.fullAuth.boost.createBoost({
-                credential: testUnsignedBoost,
-            });
-            await expect(
-<<<<<<< HEAD
+            const uri = await userA.clients.fullAuth.boost.createBoost({
+                credential: testUnsignedBoost,
+            });
+            await expect(
                 userA.clients.fullAuth.boost.getPaginatedBoostRecipients({ uri })
             ).resolves.not.toThrow();
 
             expect(
                 (await userA.clients.fullAuth.boost.getPaginatedBoostRecipients({ uri })).records
             ).toHaveLength(0);
-=======
-                userA.clients.fullAuth.boost.getBoostRecipientCount({ uri })
-            ).resolves.not.toThrow();
-
-            expect(await userA.clients.fullAuth.boost.getBoostRecipientCount({ uri })).toEqual(0);
->>>>>>> 03136c7a
 
             await sendBoost(
                 { profileId: 'usera', user: userA },
@@ -543,13 +514,9 @@
                 uri
             );
 
-<<<<<<< HEAD
             expect(
                 (await userA.clients.fullAuth.boost.getPaginatedBoostRecipients({ uri })).records
             ).toHaveLength(1);
-=======
-            expect(await userA.clients.fullAuth.boost.getBoostRecipientCount({ uri })).toEqual(1);
->>>>>>> 03136c7a
         });
 
         it("should return recipients that haven't accepted yet", async () => {
@@ -557,13 +524,9 @@
                 credential: testUnsignedBoost,
             });
 
-<<<<<<< HEAD
             expect(
                 (await userA.clients.fullAuth.boost.getPaginatedBoostRecipients({ uri })).records
             ).toHaveLength(0);
-=======
-            expect(await userA.clients.fullAuth.boost.getBoostRecipientCount({ uri })).toEqual(0);
->>>>>>> 03136c7a
 
             await sendBoost(
                 { profileId: 'usera', user: userA },
@@ -572,13 +535,9 @@
                 false
             );
 
-<<<<<<< HEAD
             expect(
                 (await userA.clients.fullAuth.boost.getPaginatedBoostRecipients({ uri })).records
             ).toHaveLength(1);
-=======
-            expect(await userA.clients.fullAuth.boost.getBoostRecipientCount({ uri })).toEqual(1);
->>>>>>> 03136c7a
         });
 
         it("should allow not returning recipients that haven't accepted yet", async () => {
@@ -586,7 +545,6 @@
                 credential: testUnsignedBoost,
             });
 
-<<<<<<< HEAD
             expect(
                 (await userA.clients.fullAuth.boost.getPaginatedBoostRecipients({ uri })).records
             ).toHaveLength(0);
@@ -609,7 +567,7 @@
         });
     });
 
-    describe('countBoostRecipients', () => {
+    describe('getBoostRecipientCount', () => {
         beforeEach(async () => {
             await Profile.delete({ detach: true, where: {} });
             await Credential.delete({ detach: true, where: {} });
@@ -624,16 +582,17 @@
             await Boost.delete({ detach: true, where: {} });
         });
 
-        it('should require full count to get boost recipients', async () => {
-            const uri = await userA.clients.fullAuth.boost.createBoost({
-                credential: testUnsignedBoost,
-            });
-
-            await expect(noAuthClient.boost.countBoostRecipients({ uri })).rejects.toMatchObject({
-                code: 'UNAUTHORIZED',
-            });
-            await expect(
-                userA.clients.partialAuth.boost.countBoostRecipients({ uri })
+        it('should require full auth to count boost recipients', async () => {
+            const uri = await userA.clients.fullAuth.boost.createBoost({
+                credential: testUnsignedBoost,
+            });
+            await userA.clients.fullAuth.boost.getBoostRecipientCount({ uri });
+
+            await expect(noAuthClient.boost.getBoostRecipientCount({ uri })).rejects.toMatchObject({
+                code: 'UNAUTHORIZED',
+            });
+            await expect(
+                userA.clients.partialAuth.boost.getBoostRecipientCount({ uri })
             ).rejects.toMatchObject({
                 code: 'UNAUTHORIZED',
             });
@@ -644,10 +603,10 @@
                 credential: testUnsignedBoost,
             });
             await expect(
-                userA.clients.fullAuth.boost.countBoostRecipients({ uri })
+                userA.clients.fullAuth.boost.getBoostRecipientCount({ uri })
             ).resolves.not.toThrow();
 
-            expect(await userA.clients.fullAuth.boost.countBoostRecipients({ uri })).toEqual(0);
+            expect(await userA.clients.fullAuth.boost.getBoostRecipientCount({ uri })).toEqual(0);
 
             await sendBoost(
                 { profileId: 'usera', user: userA },
@@ -655,15 +614,15 @@
                 uri
             );
 
-            expect(await userA.clients.fullAuth.boost.countBoostRecipients({ uri })).toEqual(1);
-        });
-
-        it("should count recipients that haven't accepted yet", async () => {
-            const uri = await userA.clients.fullAuth.boost.createBoost({
-                credential: testUnsignedBoost,
-            });
-
-            expect(await userA.clients.fullAuth.boost.countBoostRecipients({ uri })).toEqual(0);
+            expect(await userA.clients.fullAuth.boost.getBoostRecipientCount({ uri })).toEqual(1);
+        });
+
+        it("should return recipients that haven't accepted yet", async () => {
+            const uri = await userA.clients.fullAuth.boost.createBoost({
+                credential: testUnsignedBoost,
+            });
+
+            expect(await userA.clients.fullAuth.boost.getBoostRecipientCount({ uri })).toEqual(0);
 
             await sendBoost(
                 { profileId: 'usera', user: userA },
@@ -672,18 +631,15 @@
                 false
             );
 
-            expect(await userA.clients.fullAuth.boost.countBoostRecipients({ uri })).toEqual(1);
-        });
-
-        it("should allow not counting recipients that haven't accepted yet", async () => {
-            const uri = await userA.clients.fullAuth.boost.createBoost({
-                credential: testUnsignedBoost,
-            });
-
-            expect(await userA.clients.fullAuth.boost.countBoostRecipients({ uri })).toEqual(0);
-=======
+            expect(await userA.clients.fullAuth.boost.getBoostRecipientCount({ uri })).toEqual(1);
+        });
+
+        it("should allow not returning recipients that haven't accepted yet", async () => {
+            const uri = await userA.clients.fullAuth.boost.createBoost({
+                credential: testUnsignedBoost,
+            });
+
             expect(await userA.clients.fullAuth.boost.getBoostRecipientCount({ uri })).toEqual(0);
->>>>>>> 03136c7a
 
             await sendBoost(
                 { profileId: 'usera', user: userA },
@@ -693,19 +649,11 @@
             );
 
             expect(
-<<<<<<< HEAD
-                await userA.clients.fullAuth.boost.countBoostRecipients({
-=======
                 await userA.clients.fullAuth.boost.getBoostRecipientCount({
->>>>>>> 03136c7a
                     uri,
                     includeUnacceptedBoosts: false,
                 })
             ).toEqual(0);
-<<<<<<< HEAD
-            expect(await userA.clients.fullAuth.boost.countBoostRecipients({ uri })).toEqual(1);
-=======
->>>>>>> 03136c7a
         });
     });
 
@@ -926,8 +874,8 @@
                 })
             ).resolves.not.toThrow();
 
-            const newBoosts = await userA.clients.fullAuth.boost.getBoosts();
-            const newBoost = newBoosts[0]!;
+            const newBoosts = await userA.clients.fullAuth.boost.getPaginatedBoosts();
+            const newBoost = newBoosts.records[0]!;
 
             expect(
                 await userA.clients.fullAuth.storage.resolve({ uri: newBoost.uri })
@@ -950,8 +898,8 @@
                 })
             ).rejects.toMatchObject({ code: 'UNAUTHORIZED' });
 
-            const newBoosts = await userA.clients.fullAuth.boost.getBoosts();
-            const newBoost = newBoosts[0]!;
+            const newBoosts = await userA.clients.fullAuth.boost.getPaginatedBoosts();
+            const newBoost = newBoosts.records[0]!;
 
             expect(
                 await userA.clients.fullAuth.storage.resolve({ uri: newBoost.uri })
@@ -1278,8 +1226,7 @@
                 status: BoostStatus.enum.DRAFT,
             });
 
-            const beforeDeleteLength = (await userA.clients.fullAuth.boost.getPaginatedBoosts())
-                .records.length;
+            const beforeDeleteLength = (await userA.clients.fullAuth.boost.getPaginatedBoosts()).records.length;
             await expect(
                 userA.clients.fullAuth.boost.deleteBoost({ uri: draftBoostUri })
             ).resolves.not.toThrow();
@@ -1300,12 +1247,12 @@
                 profileId: 'userb',
             });
 
-            const beforeDeleteLength = (await userA.clients.fullAuth.boost.getBoosts()).length;
+            const beforeDeleteLength = (await userA.clients.fullAuth.boost.getPaginatedBoosts()).records.length;
             await expect(
                 userB.clients.fullAuth.boost.deleteBoost({ uri: draftBoostUri })
             ).resolves.not.toThrow();
 
-            expect(await userA.clients.fullAuth.boost.getBoosts()).toHaveLength(
+            expect((await userA.clients.fullAuth.boost.getPaginatedBoosts()).records).toHaveLength(
                 beforeDeleteLength - 1
             );
         });
@@ -1316,12 +1263,12 @@
                 status: BoostStatus.enum.DRAFT,
             });
 
-            const beforeDeleteLength = (await userA.clients.fullAuth.boost.getBoosts()).length;
+            const beforeDeleteLength = (await userA.clients.fullAuth.boost.getPaginatedBoosts()).records.length;
             await expect(
                 userB.clients.fullAuth.boost.deleteBoost({ uri: draftBoostUri })
             ).rejects.toMatchObject({ code: 'UNAUTHORIZED' });
 
-            expect(await userA.clients.fullAuth.boost.getBoosts()).toHaveLength(beforeDeleteLength);
+            expect((await userA.clients.fullAuth.boost.getPaginatedBoosts()).records).toHaveLength(beforeDeleteLength);
         });
 
         it('should prevent you from deleting a published boost', async () => {
@@ -1329,12 +1276,9 @@
             const boost = boosts.records[0]!;
             const uri = boost.uri;
 
-            const beforeDeleteLength = (await userA.clients.fullAuth.boost.getPaginatedBoosts())
-                .records.length;
+            const beforeDeleteLength = (await userA.clients.fullAuth.boost.getPaginatedBoosts()).records.length;
             await expect(userA.clients.fullAuth.boost.deleteBoost({ uri })).rejects.toThrow();
-            expect((await userA.clients.fullAuth.boost.getPaginatedBoosts()).records).toHaveLength(
-                beforeDeleteLength
-            );
+            expect((await userA.clients.fullAuth.boost.getPaginatedBoosts()).records).toHaveLength(beforeDeleteLength);
         });
     });
 
