--- conflicted
+++ resolved
@@ -14,9 +14,7 @@
         { signingAuthorityEndpoint: string; signingAuthorityName: string; issuer?: string }
     >;
     canWrite: ModelRelatedNodesI<typeof Profile, ProfileInstance>;
-<<<<<<< HEAD
     relatedTo: ModelRelatedNodesI<typeof Boost, BoostInstance>;
-=======
     requestedFor: ModelRelatedNodesI<
         typeof Profile,
         ProfileInstance,
@@ -29,7 +27,6 @@
             readStatus?: 'unseen' | 'seen' | null;
         }
     >;
->>>>>>> 9ee4a8bc
 };
 
 export type ConsentFlowInstance = NeogmaInstance<FlatDbContractType, ConsentFlowRelationships>;
@@ -73,9 +70,7 @@
                 },
             },
             canWrite: { model: Profile, direction: 'out', name: 'CAN_WRITE' },
-<<<<<<< HEAD
             relatedTo: { model: Boost, direction: 'out', name: 'RELATED_TO' },
-=======
             requestedFor: {
                 model: Profile,
                 direction: 'out',
@@ -99,7 +94,6 @@
                     },
                 },
             },
->>>>>>> 9ee4a8bc
         },
         primaryKeyField: 'id',
     },
