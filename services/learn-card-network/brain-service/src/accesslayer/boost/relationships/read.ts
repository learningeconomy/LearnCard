--- conflicted
+++ resolved
@@ -1,8 +1,4 @@
-<<<<<<< HEAD
-import { Op, QueryBuilder, Where } from 'neogma';
-=======
 import { BindParam, Op, QueryBuilder, Where } from 'neogma';
->>>>>>> 03136c7a
 import { convertQueryResultToPropertiesObjectArray } from '@helpers/neo4j.helpers';
 import { BoostRecipientInfo } from '@learncard/types';
 import {
@@ -17,7 +13,6 @@
 } from '@models';
 import { getProfilesByProfileIds } from '@accesslayer/profile/read';
 import { ProfileType } from 'types/profile';
-import { BoostType } from 'types/boost';
 
 export const getBoostOwner = async (boost: BoostInstance): Promise<ProfileInstance | undefined> => {
     return (await boost.findRelationships({ alias: 'createdBy' }))[0]?.target;
@@ -106,45 +101,6 @@
             to: recipients.find(recipient => recipient.profileId === result.to),
         }))
         .filter(result => Boolean(result.to)) as Array<BoostRecipientInfo & { sent: string }>;
-};
-
-export const countBoostRecipients = async (
-    boost: BoostInstance,
-    { includeUnacceptedBoosts = true }: { includeUnacceptedBoosts?: boolean }
-): Promise<number> => {
-    const query = new QueryBuilder()
-        .match({
-            related: [
-                { identifier: 'source', model: Boost, where: { id: boost.id } },
-                {
-                    ...Credential.getRelationshipByAlias('instanceOf'),
-                    identifier: 'instanceOf',
-                    direction: 'in',
-                },
-                { identifier: 'credential', model: Credential },
-                {
-                    ...Profile.getRelationshipByAlias('credentialSent'),
-                    identifier: 'sent',
-                    direction: 'in',
-                },
-                { identifier: 'sender', model: Profile },
-            ],
-        })
-        .match({
-            optional: includeUnacceptedBoosts,
-            related: [
-                { identifier: 'credential', model: Credential },
-                {
-                    ...Credential.getRelationshipByAlias('credentialReceived'),
-                    identifier: 'received',
-                },
-                { identifier: 'recipient', model: Profile },
-            ],
-        });
-
-    const result = await query.return('count(sent) AS count').run();
-
-    return Number(result.records[0]?.get('count') ?? 0);
 };
 
 /** @deprecated */
@@ -299,24 +255,4 @@
     const result = await query.return('count(profile) AS count').run();
 
     return Number(result.records[0]?.get('count') ?? 0) > 0;
-};
-
-export const getBoostsForProfile = async (
-    profile: ProfileInstance,
-    { limit }: { limit: number }
-): Promise<BoostType[]> => {
-    const query = new QueryBuilder().match({
-        related: [
-            { identifier: 'boost', model: Boost },
-            `-[:${Profile.getRelationshipByAlias('adminOf').name}|${Boost.getRelationshipByAlias('createdBy').name
-            }]-`,
-            { model: Profile, where: { profileId: profile.profileId } },
-        ],
-    });
-
-    const results = convertQueryResultToPropertiesObjectArray<{
-        boost: BoostType;
-    }>(await query.return('DISTINCT boost').limit(limit).run());
-
-    return results.map(({ boost }) => boost);
 };