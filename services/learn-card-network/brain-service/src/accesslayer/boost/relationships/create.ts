import { getAdminRole, getEmptyRole } from '@accesslayer/role/read';
import { CredentialInstance, BoostInstance } from '@models';
import { neogma } from '@instance';
import { ProfileType } from 'types/profile';
import { clearDidWebCacheForChildProfileManagers } from './update';

export const createBoostInstanceOfRelationship = async (
    credential: CredentialInstance,
    boost: BoostInstance
): Promise<void> => {
    await credential.relateTo({ alias: 'instanceOf', where: { id: boost.id } });
};

export const createReceivedCredentialRelationship = async (
    to: ProfileType,
    from: ProfileType,
    credential: CredentialInstance
): Promise<void> => {
    await credential.relateTo({
        alias: 'credentialReceived',
        where: { profileId: to.profileId },
        properties: { from: from.profileId, date: new Date().toISOString() },
    });
};

export const setProfileAsBoostAdmin = async (
    profile: ProfileType,
    boost: BoostInstance
): Promise<void> => {
    const role = await getAdminRole(); // Ensure admin role exists
    await boost.relateTo({
        alias: 'hasRole',
        where: { profileId: profile.profileId },
        properties: { roleId: role.id },
    });

    await clearDidWebCacheForChildProfileManagers(boost.id);
};

export const giveProfileEmptyPermissions = async (
    profile: ProfileType,
    boost: BoostInstance
): Promise<void> => {
    const role = await getEmptyRole(); // Ensure empty role exists
    await boost.relateTo({
        alias: 'hasRole',
        where: { profileId: profile.profileId },
        properties: { roleId: role.id },
    });
};

export const setBoostAsParent = async (
    parentBoost: BoostInstance,
    childBoost: BoostInstance
): Promise<boolean> => {
    return Boolean(await parentBoost.relateTo({ alias: 'parentOf', where: { id: childBoost.id } }));
};

<<<<<<< HEAD
// Attach a SkillFramework to a Boost via USES_FRAMEWORK
export const setBoostUsesFramework = async (
    boost: BoostInstance,
    frameworkId: string
): Promise<void> => {
    await boost.relateTo({ alias: 'usesFramework', where: { id: frameworkId } });
};

// Align one or more Skills to a Boost via ALIGNED_TO
export const addAlignedSkillsToBoost = async (
    boost: BoostInstance,
    skillIds: string[]
): Promise<void> => {
    if (skillIds.length === 0) return;

    // Use a single query for efficiency
    await neogma.queryRunner.run(
        `UNWIND $skillIds AS sid
         MATCH (b:Boost { id: $boostId }), (s:Skill { id: sid })
         MERGE (b)-[:ALIGNED_TO]->(s)`,
        { boostId: boost.id, skillIds }
    );
=======
export const createAutoConnectRecipientRelationship = async (
    boost: BoostInstance,
    recipient: ProfileType
): Promise<void> => {
    await boost.relateTo({ alias: 'autoConnectRecipient', where: { profileId: recipient.profileId } });
>>>>>>> 27fa7e2b
};<|MERGE_RESOLUTION|>--- conflicted
+++ resolved
@@ -56,7 +56,6 @@
     return Boolean(await parentBoost.relateTo({ alias: 'parentOf', where: { id: childBoost.id } }));
 };
 
-<<<<<<< HEAD
 // Attach a SkillFramework to a Boost via USES_FRAMEWORK
 export const setBoostUsesFramework = async (
     boost: BoostInstance,
@@ -79,11 +78,11 @@
          MERGE (b)-[:ALIGNED_TO]->(s)`,
         { boostId: boost.id, skillIds }
     );
-=======
+};
+
 export const createAutoConnectRecipientRelationship = async (
     boost: BoostInstance,
     recipient: ProfileType
 ): Promise<void> => {
     await boost.relateTo({ alias: 'autoConnectRecipient', where: { profileId: recipient.profileId } });
->>>>>>> 27fa7e2b
 };