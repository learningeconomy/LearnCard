--- conflicted
+++ resolved
@@ -1,13 +1,9 @@
 import { Op, QueryBuilder, Where } from 'neogma';
 
 import { getIdFromUri } from '@helpers/uri.helpers';
-<<<<<<< HEAD
 import { convertQueryResultToPropertiesObjectArray } from '@helpers/neo4j.helpers';
 import { Boost, Profile, BoostInstance, ProfileInstance } from '@models';
 import { BoostType } from 'types/boost';
-=======
-import { Boost, BoostInstance } from '@models';
->>>>>>> 03136c7a
 
 export const getBoostById = async (id: string): Promise<BoostInstance | null> => {
     return Boost.findOne({ where: { id } });
@@ -17,7 +13,6 @@
     const id = getIdFromUri(uri);
 
     return Boost.findOne({ where: { id } });
-<<<<<<< HEAD
 };
 
 export const getBoostsForProfile = async (
@@ -27,7 +22,8 @@
     const _query = new QueryBuilder().match({
         related: [
             { identifier: 'source', model: Boost },
-            { ...Boost.getRelationshipByAlias('createdBy'), identifier: 'relationship' },
+            `-[relationship:${Profile.getRelationshipByAlias('adminOf').name}|${Boost.getRelationshipByAlias('createdBy').name
+            }]-`,
             { model: Profile, where: { profileId: profile.profileId } },
         ],
     });
@@ -50,6 +46,4 @@
     );
 
     return results.map(result => ({ ...result.source, created: result.created }));
-=======
->>>>>>> 03136c7a
 };