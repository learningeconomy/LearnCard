import { Op, QueryBuilder, Where } from 'neogma';
import { LCNProfileConnectionStatusEnum, LCNNotificationTypeEnumValidator } from '@learncard/types';
import { TRPCError } from '@trpc/server';
<<<<<<< HEAD
import { Profile, ProfileInstance } from '@models';
import { sendNotification } from '@helpers/notifications.helpers';
import { convertQueryResultToPropertiesObjectArray } from '@helpers/neo4j.helpers';
=======
import { Boost, Profile, Credential, ProfileInstance } from '@models';
import { convertQueryResultToPropertiesObjectArray } from '@helpers/neo4j.helpers';
import { addNotificationToQueue } from '@helpers/notifications.helpers';
>>>>>>> 03136c7a
import { ProfileType } from 'types/profile';

export const getConnections = async (
    profile: ProfileInstance,
    { limit, cursor }: { limit: number; cursor?: string }
): Promise<ProfileType[]> => {
    const _query = new QueryBuilder()
        .match({ model: Profile, where: { profileId: profile.profileId }, identifier: 'source' })
        .match({
            optional: true,
            related: [
                { identifier: 'source' },
                {
                    ...Profile.getRelationshipByAlias('connectedWith'),
                    direction: 'none',
                },
                { identifier: 'directTarget', model: Profile },
            ],
        })
        .with('source, COLLECT(DISTINCT directTarget) AS directlyConnected')
        .match({
            optional: true,
            related: [
                { identifier: 'source' },
                { ...Credential.getRelationshipByAlias('credentialReceived') },
                { model: Credential },
                { ...Credential.getRelationshipByAlias('instanceOf') },
                { model: Boost, where: { autoConnectRecipients: true } },
                { ...Credential.getRelationshipByAlias('instanceOf'), direction: 'in' },
                { model: Credential },
                { ...Credential.getRelationshipByAlias('credentialReceived') },
                { model: Profile, identifier: 'receivedBoostTarget' },
            ],
        })
        .with(
            'source, directlyConnected, COLLECT(DISTINCT receivedBoostTarget) AS receivedBoostTargets'
        )
        .match({
            optional: true,
            related: [
                { identifier: 'source' },
                { ...Boost.getRelationshipByAlias('createdBy'), direction: 'in' },
                { model: Boost, where: { autoConnectRecipients: true } },
                { ...Credential.getRelationshipByAlias('instanceOf'), direction: 'in' },
                { model: Credential },
                { ...Credential.getRelationshipByAlias('credentialReceived') },
                { model: Profile, identifier: 'ownedBoostTarget' },
            ],
        })
        .with(
            'source, directlyConnected, receivedBoostTargets, COLLECT(DISTINCT ownedBoostTarget) AS ownedBoostTargets'
        )
        .with(
            'source, directlyConnected, receivedBoostTargets + ownedBoostTargets AS connectedViaBoost'
        )
        .with('directlyConnected, directlyConnected + connectedViaBoost AS allConnectedProfiles')
        .unwind('allConnectedProfiles AS target');

    const query = cursor
        ? _query.where(
              new Where({ target: { displayName: { [Op.gt]: cursor } } }, _query.getBindParam())
          )
        : _query;

    const results = convertQueryResultToPropertiesObjectArray<{ target: ProfileType }>(
        await query.return('DISTINCT target').orderBy('target.displayName').limit(limit).run()
    );

    return results.map(result => result.target);
};

export const getPendingConnections = async (
    profile: ProfileInstance,
    { limit, cursor }: { limit: number; cursor?: string }
): Promise<ProfileType[]> => {
    const _query = new QueryBuilder().match({
        related: [
            { model: Profile, where: { profileId: profile.profileId } },
            Profile.getRelationshipByAlias('connectionRequested'),
            { identifier: 'target', model: Profile },
        ],
    });

    const query = cursor
        ? _query.where(
              new Where({ target: { displayName: { [Op.gt]: cursor } } }, _query.getBindParam())
          )
        : _query;

    const results = convertQueryResultToPropertiesObjectArray<{ target: ProfileType }>(
        await query.return('DISTINCT target').orderBy('target.displayName').limit(limit).run()
    );

    return results.map(result => result.target);
};
export const getConnectionRequests = async (
    profile: ProfileInstance,
    { limit, cursor }: { limit: number; cursor?: string }
): Promise<ProfileType[]> => {
    const _query = new QueryBuilder().match({
        related: [
            { identifier: 'source', model: Profile },
            Profile.getRelationshipByAlias('connectionRequested'),
            { model: Profile, where: { profileId: profile.profileId } },
        ],
    });

    const query = cursor
        ? _query.where(
              new Where({ source: { displayName: { [Op.gt]: cursor } } }, _query.getBindParam())
          )
        : _query;

    const results = convertQueryResultToPropertiesObjectArray<{ source: ProfileType }>(
        await query.return('DISTINCT source').orderBy('source.displayName').limit(limit).run()
    );

    return results.map(result => result.source);
};

/** Checks whether two profiles are already connected */
export const areProfilesConnected = async (
    source: ProfileInstance,
    target: ProfileInstance
): Promise<boolean> => {
    const [sourceConnectedToTarget, targetConnectedToSource] = await Promise.all([
        source.findRelationships({
            alias: 'connectedWith',
            where: { relationship: {}, target: { profileId: target.profileId } },
        }),
        target.findRelationships({
            alias: 'connectedWith',
            where: { relationship: {}, target: { profileId: source.profileId } },
        }),
    ]);

    return sourceConnectedToTarget.length > 0 || targetConnectedToSource.length > 0;
};

/** Connects two profiles */
export const connectProfiles = async (
    source: ProfileInstance,
    target: ProfileInstance,
    validate = true
): Promise<boolean> => {
    if (validate) {
        if (await areProfilesConnected(source, target)) {
            throw new TRPCError({
                code: 'CONFLICT',
                message: 'Profiles are already connected!',
            });
        }

        const pendingRequestFromTarget =
            (
                await target.findRelationships({
                    alias: 'connectionRequested',
                    where: { relationship: {}, target: { profileId: source.profileId } },
                })
            ).length > 0;

        if (!pendingRequestFromTarget) {
            throw new TRPCError({
                code: 'NOT_FOUND',
                message:
                    'No connection request found. Please try sending them a connection request!',
            });
        }
    }

    await Promise.all([
        Profile.deleteRelationships({
            alias: 'connectionRequested',
            where: {
                source: { profileId: source.profileId },
                target: { profileId: target.profileId },
            },
        }),
        Profile.deleteRelationships({
            alias: 'connectionRequested',
            where: {
                source: { profileId: target.profileId },
                target: { profileId: source.profileId },
            },
        }),
        source.relateTo({ alias: 'connectedWith', where: { profileId: target.profileId } }),
        target.relateTo({ alias: 'connectedWith', where: { profileId: source.profileId } }),
    ]);

    await addNotificationToQueue({
        type: LCNNotificationTypeEnumValidator.enum.CONNECTION_ACCEPTED,
        to: target.dataValues,
        from: source.dataValues,
        message: {
            title: 'Connection Accepted',
            body: `${source.displayName} has accepted your connection request!`,
        },
    });

    return true;
};

/** Disconnects two profiles */
export const disconnectProfiles = async (
    source: ProfileInstance,
    target: ProfileInstance,
    validate = true
): Promise<boolean> => {
    if (validate && !(await areProfilesConnected(source, target))) {
        throw new TRPCError({
            code: 'NOT_FOUND',
            message: 'Profiles are not connected!',
        });
    }

    await Promise.all([
        Profile.deleteRelationships({
            alias: 'connectedWith',
            where: {
                source: { profileId: source.profileId },
                target: { profileId: target.profileId },
            },
        }),
        Profile.deleteRelationships({
            alias: 'connectedWith',
            where: {
                source: { profileId: target.profileId },
                target: { profileId: source.profileId },
            },
        }),
    ]);

    return true;
};

/**
 * Sends a connection request from one profile to another
 *
 * If one the target profile has already sent a connection request, connects the two profiles
 *
 * Errors if a request has already been sent to the target, or if the two profiles are already
 * connected
 */
export const requestConnection = async (
    source: ProfileInstance,
    target: ProfileInstance
): Promise<boolean> => {
    const pendingRequestFromTarget =
        (
            await target.findRelationships({
                alias: 'connectionRequested',
                where: { relationship: {}, target: { profileId: source.profileId } },
            })
        ).length > 0;

    if (pendingRequestFromTarget) return connectProfiles(source, target);

    const pendingRequestToTarget =
        (
            await source.findRelationships({
                alias: 'connectionRequested',
                where: { relationship: {}, target: { profileId: target.profileId } },
            })
        ).length > 0;

    if (pendingRequestToTarget) {
        throw new TRPCError({
            code: 'CONFLICT',
            message: 'Cannot request connection. Connection already requested!',
        });
    }

    if (await areProfilesConnected(source, target)) {
        throw new TRPCError({
            code: 'CONFLICT',
            message: 'Cannot request connection. Profiles are already connected!',
        });
    }

    await source.relateTo({ alias: 'connectionRequested', where: { profileId: target.profileId } });

    await addNotificationToQueue({
        type: LCNNotificationTypeEnumValidator.enum.CONNECTION_REQUEST,
        to: target.dataValues,
        from: source.dataValues,
        message: {
            title: 'New Connection Request',
            body: `${source.displayName} has sent you a connection request!`,
        },
    });

    return true;
};

/**
 * Cancels a connection request from one profile to another
 *
 * If one the target profile has already sent a connection request, connects the two profiles
 *
 * Errors if a request has already been sent to the target, or if the two profiles are already
 * connected
 */
export const cancelConnectionRequest = async (
    source: ProfileInstance,
    target: ProfileInstance
): Promise<boolean> => {
    const pendingRequestToTarget =
        (
            await source.findRelationships({
                alias: 'connectionRequested',
                where: { relationship: {}, target: { profileId: target.profileId } },
            })
        ).length > 0;

    if (!pendingRequestToTarget) {
        throw new TRPCError({
            code: 'NOT_FOUND',
            message: 'No connection request to cancel',
        });
    }

    await Profile.deleteRelationships({
        alias: 'connectionRequested',
        where: { source: { profileId: source.profileId }, target: { profileId: target.profileId } },
    });

    return true;
};

/**
 * Returns the connection status between two users, from the source user's perspective
 * @param source the ProfileInstance of the user querying connection status
 * @param target the ProfileInstance of the user we are testing connection status with
 * @returns a value from the enum, LCNProfileConnectionStatusEnum
 */
export const getConnectionStatus = async (
    source: ProfileInstance,
    target: ProfileInstance
): Promise<LCNProfileConnectionStatusEnum> => {
    const [
        sourceConnectedToTarget,
        targetConnectedToSource,
        sourceRequestedTarget,
        targetRequestedSource,
    ] = await Promise.all([
        source.findRelationships({
            alias: 'connectedWith',
            where: { relationship: {}, target: { profileId: target.profileId } },
        }),
        target.findRelationships({
            alias: 'connectedWith',
            where: { relationship: {}, target: { profileId: source.profileId } },
        }),

        source.findRelationships({
            alias: 'connectionRequested',
            where: { relationship: {}, target: { profileId: target.profileId } },
        }),
        target.findRelationships({
            alias: 'connectionRequested',
            where: { relationship: {}, target: { profileId: source.profileId } },
        }),
    ]);

    if (sourceConnectedToTarget.length > 0 || targetConnectedToSource.length > 0) {
        return LCNProfileConnectionStatusEnum.enum.CONNECTED;
    } else if (sourceRequestedTarget.length > 0) {
        return LCNProfileConnectionStatusEnum.enum.PENDING_REQUEST_SENT;
    } else if (targetRequestedSource.length > 0) {
        return LCNProfileConnectionStatusEnum.enum.PENDING_REQUEST_RECEIVED;
    }
    return LCNProfileConnectionStatusEnum.enum.NOT_CONNECTED;
};

/** Checks if target is blocked by source */
export const isProfileBlocked = async (
    source: ProfileInstance,
    target: ProfileInstance
): Promise<boolean> => {
    return (
        (
            await source.findRelationships({
                alias: 'blocked',
                where: { relationship: {}, target: { profileId: target.profileId } },
            })
        ).length > 0
    );
};

/** Checks if source or target are blocking each other */
export const isRelationshipBlocked = async (
    source?: ProfileInstance | null,
    target?: ProfileInstance | null
): Promise<boolean> => {
    if (!target || !source) return false;
    const [sourceBlockedTarget, targetBlockedSource] = await Promise.all([
        source.findRelationships({
            alias: 'blocked',
            where: { relationship: {}, target: { profileId: target.profileId } },
        }),
        target.findRelationships({
            alias: 'blocked',
            where: { relationship: {}, target: { profileId: source.profileId } },
        }),
    ]);

    return sourceBlockedTarget.length > 0 || targetBlockedSource.length > 0;
};

/** Blocks a profile */
export const blockProfile = async (
    source: ProfileInstance,
    target: ProfileInstance
): Promise<boolean> => {
    await Promise.all([
        Profile.deleteRelationships({
            alias: 'connectedWith',
            where: {
                source: { profileId: source.profileId },
                target: { profileId: target.profileId },
            },
        }),
        Profile.deleteRelationships({
            alias: 'connectedWith',
            where: {
                source: { profileId: target.profileId },
                target: { profileId: source.profileId },
            },
        }),
        Profile.deleteRelationships({
            alias: 'connectionRequested',
            where: {
                source: { profileId: source.profileId },
                target: { profileId: target.profileId },
            },
        }),
        Profile.deleteRelationships({
            alias: 'connectionRequested',
            where: {
                source: { profileId: target.profileId },
                target: { profileId: source.profileId },
            },
        }),
        source.relateTo({ alias: 'blocked', where: { profileId: target.profileId } }),
    ]);

    return true;
};

/** Unblocks a profile */
export const unblockProfile = async (
    source: ProfileInstance,
    target: ProfileInstance,
    validate = true
): Promise<boolean> => {
    if (validate && !(await isProfileBlocked(source, target))) {
        throw new TRPCError({
            code: 'NOT_FOUND',
            message: 'Profile is not blocked!',
        });
    }

    await Profile.deleteRelationships({
        alias: 'blocked',
        where: {
            source: { profileId: source.profileId },
            target: { profileId: target.profileId },
        },
    });

    return true;
};

export const getBlockedProfiles = async (profile: ProfileInstance): Promise<ProfileInstance[]> => {
    return (await profile.findRelationships({ alias: 'blocked' })).map(result => result.target);
};

export const getBlockedAndBlockedByRelationships = async (
    profile: ProfileInstance
): Promise<ProfileInstance[]> => {
    const [blocked, blockedBy] = await Promise.all([
        profile.findRelationships({ alias: 'blocked' }),
        Profile.findRelationships({
            alias: 'blocked',
            where: { target: { profileId: profile.profileId } },
        }),
    ]);

    return [...blocked, ...blockedBy].reduce<ProfileInstance[]>((profiles, relationship) => {
        profiles.push(relationship.target, relationship.source);

        return profiles;
    }, []);
};

export const getBlockedAndBlockedByIds = async (profile: ProfileInstance): Promise<string[]> => {
    return (await getBlockedAndBlockedByRelationships(profile))
        .map(p => p.dataValues.profileId)
        .filter(profileId => profileId !== profile.profileId);
};<|MERGE_RESOLUTION|>--- conflicted
+++ resolved
@@ -1,15 +1,9 @@
 import { Op, QueryBuilder, Where } from 'neogma';
 import { LCNProfileConnectionStatusEnum, LCNNotificationTypeEnumValidator } from '@learncard/types';
 import { TRPCError } from '@trpc/server';
-<<<<<<< HEAD
-import { Profile, ProfileInstance } from '@models';
-import { sendNotification } from '@helpers/notifications.helpers';
-import { convertQueryResultToPropertiesObjectArray } from '@helpers/neo4j.helpers';
-=======
 import { Boost, Profile, Credential, ProfileInstance } from '@models';
 import { convertQueryResultToPropertiesObjectArray } from '@helpers/neo4j.helpers';
 import { addNotificationToQueue } from '@helpers/notifications.helpers';
->>>>>>> 03136c7a
 import { ProfileType } from 'types/profile';
 
 export const getConnections = async (
@@ -70,8 +64,8 @@
 
     const query = cursor
         ? _query.where(
-              new Where({ target: { displayName: { [Op.gt]: cursor } } }, _query.getBindParam())
-          )
+            new Where({ target: { displayName: { [Op.gt]: cursor } } }, _query.getBindParam())
+        )
         : _query;
 
     const results = convertQueryResultToPropertiesObjectArray<{ target: ProfileType }>(
@@ -95,8 +89,8 @@
 
     const query = cursor
         ? _query.where(
-              new Where({ target: { displayName: { [Op.gt]: cursor } } }, _query.getBindParam())
-          )
+            new Where({ target: { displayName: { [Op.gt]: cursor } } }, _query.getBindParam())
+        )
         : _query;
 
     const results = convertQueryResultToPropertiesObjectArray<{ target: ProfileType }>(
@@ -119,8 +113,8 @@
 
     const query = cursor
         ? _query.where(
-              new Where({ source: { displayName: { [Op.gt]: cursor } } }, _query.getBindParam())
-          )
+            new Where({ source: { displayName: { [Op.gt]: cursor } } }, _query.getBindParam())
+        )
         : _query;
 
     const results = convertQueryResultToPropertiesObjectArray<{ source: ProfileType }>(
