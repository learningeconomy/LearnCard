--- conflicted
+++ resolved
@@ -2,14 +2,8 @@
 import { LCNProfileConnectionStatusEnum, LCNNotificationTypeEnumValidator } from '@learncard/types';
 import { TRPCError } from '@trpc/server';
 import { Profile, ProfileInstance } from '@models';
-<<<<<<< HEAD
-import { sendNotification } from './notifications.helpers';
-import { Op, QueryBuilder, Where } from 'neogma';
-import { convertQueryResultToPropertiesObjectArray } from './neo4j.helpers';
-=======
+import { sendNotification } from '@helpers/notifications.helpers';
 import { convertQueryResultToPropertiesObjectArray } from '@helpers/neo4j.helpers';
-import { sendNotification } from '@helpers/notifications.helpers';
->>>>>>> 83d1cc5a
 import { ProfileType } from 'types/profile';
 
 export const getConnections = async (
@@ -29,8 +23,8 @@
 
     const query = cursor
         ? _query.where(
-            new Where({ target: { displayName: { [Op.gt]: cursor } } }, _query.getBindParam())
-        )
+              new Where({ target: { displayName: { [Op.gt]: cursor } } }, _query.getBindParam())
+          )
         : _query;
 
     const results = convertQueryResultToPropertiesObjectArray<{ target: ProfileType }>(
@@ -42,7 +36,6 @@
 
 export const getPendingConnections = async (
     profile: ProfileInstance,
-<<<<<<< HEAD
     { limit, cursor }: { limit: number; cursor?: string }
 ): Promise<ProfileType[]> => {
     const _query = new QueryBuilder().match({
@@ -55,25 +48,18 @@
 
     const query = cursor
         ? _query.where(
-            new Where({ target: { displayName: { [Op.gt]: cursor } } }, _query.getBindParam())
-        )
+              new Where({ target: { displayName: { [Op.gt]: cursor } } }, _query.getBindParam())
+          )
         : _query;
 
     const results = convertQueryResultToPropertiesObjectArray<{ target: ProfileType }>(
         await query.return('DISTINCT target').orderBy('target.displayName').limit(limit).run()
-=======
-    { limit }: { limit: number }
-): Promise<ProfileInstance[]> => {
-    return (await profile.findRelationships({ alias: 'connectionRequested', limit })).map(
-        result => result.target
->>>>>>> 83d1cc5a
     );
 
     return results.map(result => result.target);
 };
 export const getConnectionRequests = async (
     profile: ProfileInstance,
-<<<<<<< HEAD
     { limit, cursor }: { limit: number; cursor?: string }
 ): Promise<ProfileType[]> => {
     const _query = new QueryBuilder().match({
@@ -86,8 +72,8 @@
 
     const query = cursor
         ? _query.where(
-            new Where({ source: { displayName: { [Op.gt]: cursor } } }, _query.getBindParam())
-        )
+              new Where({ source: { displayName: { [Op.gt]: cursor } } }, _query.getBindParam())
+          )
         : _query;
 
     const results = convertQueryResultToPropertiesObjectArray<{ source: ProfileType }>(
@@ -95,17 +81,6 @@
     );
 
     return results.map(result => result.source);
-=======
-    { limit }: { limit: number }
-): Promise<ProfileInstance[]> => {
-    return (
-        await Profile.findRelationships({
-            alias: 'connectionRequested',
-            where: { target: { profileId: profile.profileId } },
-            limit,
-        })
-    ).map(result => result.source);
->>>>>>> 83d1cc5a
 };
 
 /** Checks whether two profiles are already connected */
