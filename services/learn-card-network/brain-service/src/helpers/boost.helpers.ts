--- conflicted
+++ resolved
@@ -9,18 +9,11 @@
 import { constructUri } from './uri.helpers';
 import { storeCredential } from '@accesslayer/credential/create';
 import { createBoostInstanceOfRelationship } from '@accesslayer/boost/relationships/create';
-<<<<<<< HEAD
 import {
     createSentCredentialRelationship,
-    createReceivedCredentialRelationship,
-    setDefaultClaimedRole,
     createCredentialIssuedViaContractRelationship,
 } from '@accesslayer/credential/relationships/create';
-import { getCredentialUri } from './credential.helpers';
-=======
-import { createSentCredentialRelationship } from '@accesslayer/credential/relationships/create';
 import { acceptCredential, getCredentialUri } from './credential.helpers';
->>>>>>> 711f6ada
 import { getLearnCard } from './learnCard.helpers';
 import { issueCredentialWithSigningAuthority } from './signingAuthority.helpers';
 import { addNotificationToQueue } from './notifications.helpers';
@@ -247,12 +240,7 @@
             const tasks = [
                 createBoostInstanceOfRelationship(credentialInstance, boost),
                 createSentCredentialRelationship(from, to, credentialInstance),
-<<<<<<< HEAD
-                ...(autoAcceptCredential
-                    ? [createReceivedCredentialRelationship(to, from, credentialInstance)]
-                    : []),
             ];
-
             // If this credential is being issued via a contract, create that relationship
             if (contractTerms) {
                 tasks.push(
@@ -261,9 +249,6 @@
             }
 
             await Promise.all(tasks);
-=======
-            ]);
->>>>>>> 711f6ada
 
             if (autoAcceptCredential) {
                 await acceptCredential(to, getCredentialUri(credentialInstance.id, domain), {
@@ -285,13 +270,8 @@
         const tasks = [
             createBoostInstanceOfRelationship(credentialInstance, boost),
             createSentCredentialRelationship(from, to, credentialInstance),
-<<<<<<< HEAD
-            ...(autoAcceptCredential
-                ? [createReceivedCredentialRelationship(to, from, credentialInstance)]
-                : []),
         ];
 
-        // If this credential is being issued via a contract, create that relationship
         if (contractTerms) {
             tasks.push(
                 createCredentialIssuedViaContractRelationship(credentialInstance, contractTerms)
@@ -299,9 +279,6 @@
         }
 
         await Promise.all(tasks);
-=======
-        ]);
->>>>>>> 711f6ada
 
         if (autoAcceptCredential) {
             await acceptCredential(to, getCredentialUri(credentialInstance.id, domain), {
