import isEqual from 'lodash/isEqual';
import { v4 as uuidv4 } from 'uuid';
import { VC, JWE, UnsignedVC, LCNNotificationTypeEnumValidator } from '@learncard/types';
import { isEncrypted } from '@learncard/helpers';
import { SigningAuthorityForUserType } from 'types/profile';

import { getBoostOwner } from '@accesslayer/boost/relationships/read';
import { BoostInstance, ProfileInstance } from '@models';
import { constructUri } from './uri.helpers';
import { storeCredential } from '@accesslayer/credential/create';
import { createBoostInstanceOfRelationship } from '@accesslayer/boost/relationships/create';
import {
    createSentCredentialRelationship,
    createReceivedCredentialRelationship,
} from '@accesslayer/credential/relationships/create';
import { getCredentialUri } from './credential.helpers';
import { getLearnCard } from './learnCard.helpers';
import { issueCredentialWithSigningAuthority } from './signingAuthority.helpers';
import { addNotificationToQueue } from './notifications.helpers';
import { BoostStatus } from 'types/boost';
import { getDidWeb } from './did.helpers';
import { deleteCachedConnectionsForProfileId } from '@cache/connections';

export const getBoostUri = (id: string, domain: string): string =>
    constructUri('boost', id, domain);

export const isProfileBoostOwner = async (
    profile: ProfileInstance,
    boost: BoostInstance
): Promise<boolean> => {
    const owner = await getBoostOwner(boost);

    return owner?.profileId === profile.profileId;
};

export const isDraftBoost = (boost: BoostInstance): boolean => {
    return boost.status === BoostStatus.enum.DRAFT;
};

export const convertCredentialToBoostTemplateJSON = (
    credential: VC | UnsignedVC,
    defaultIssuerDid?: string
): string => {
    const template = { ...credential };

    delete template.proof;
    template.issuer = defaultIssuerDid ?? 'did:example:123';

    if (Array.isArray(template.credentialSubject)) {
        template.credentialSubject = template.credentialSubject.map(subject => {
            subject.id = 'did:example:123';

            return subject;
        });
    } else {
        template.credentialSubject.id = 'did:example:123';
    }
    return JSON.stringify(template);
};

export const verifyCredentialIsDerivedFromBoost = async (
    boost: BoostInstance,
    credential: VC,
    domain: string
): Promise<boolean> => {
    if (!boost || !credential) {
        console.error('Either boost or credential do not exist.', credential, credential);
        return false;
    }

    const boostCredential = JSON.parse(boost?.dataValues?.boost);
    const boostId = boost?.dataValues?.id;
    const boostURI = getBoostUri(boostId, domain);

    if (!boostCredential) {
        console.error('No credential template attached to boost');
        return false;
    }

    if (!isEqual(credential.boostId, boostURI)) {
        console.error('Credential boostId !== boost id', credential.boostId, boostURI);
        return false;
    }

    /// Simplify Comparison
    // if (
    //     !isEqual(credential.boostId, boostId) ||
    //     !isEqual(credential.type, boostCredential.type) ||
    //     !isEqual(
    //         credential.credentialSubject?.achievement,
    //         boostCredential.credentialSubject?.achievement
    //     ) ||
    //     !isEqual(credential.display, boostCredential.display) ||
    //     isEqual(credential.image, boostCredential.image) ||
    //     !isEqual(credential.attachments, boostCredential.attachments)
    // ) {
    //     return false;
    // }

    if (!isEqual(credential.type, boostCredential.type)) {
        console.error(
            'Credential type !== boost credential type',
            credential.type,
            boostCredential.type
        );
        return false;
    }

    if (
        credential.credentialSubject &&
        'achievement' in credential.credentialSubject &&
        typeof credential.credentialSubject.achievement === 'object'
    ) {
        if (
            !isEqual(
                credential.credentialSubject?.achievement,
                boostCredential.credentialSubject?.achievement
            )
        ) {
            console.error(
                'Credential achievement !== boost credential achievement',
                credential.credentialSubject?.achievement,
                boostCredential.credentialSubject?.achievement
            );
            return false;
        }
    }

    if (!isEqual(credential.display, boostCredential.display)) {
        console.error(
            'Credential display !== boost credential display',
            credential.display,
            boostCredential.display
        );
        return false;
    }

    if (!isEqual(credential.image, boostCredential.image)) {
        console.error(
            'Credential image !== boost credential image',
            credential.image,
            boostCredential.image
        );
        return false;
    }

    if (!isEqual(credential.attachments, boostCredential.attachments)) {
        console.error(
            'Credential attachments !== boost credential attachments',
            credential.attachments,
            boostCredential.attachments
        );
        return false;
    }
    if (boost && credential) {
        return true;
    }
    return false;
};

export const issueCertifiedBoost = async (
    boost: BoostInstance,
    credential: VC,
    domain: string
): Promise<VC | JWE | false> => {
    const learnCard = await getLearnCard();
    let lcnDID = `did:web:${domain}`;
    try {
        const didDoc = await learnCard.invoke.resolveDid(lcnDID);
        if (!didDoc) {
            lcnDID = learnCard.id.did();
        }
    } catch (e) {
        if (process.env.NODE_ENV !== 'test') {
            console.warn(
                'LCN DID Document is unable to resolve while issuing Certified Boost. Reverting to did:key. Is this a test environment?',
                lcnDID
            );
        }
        lcnDID = learnCard.id.did();
    }

    try {
        if (await verifyCredentialIsDerivedFromBoost(boost, credential, domain)) {
            const unsignedCertifiedBoost = await constructCertifiedBoostCredential(
                boost,
                credential,
                domain,
                lcnDID
            );
            // TODO: Encrypt Boost Credential
            return learnCard.invoke.issueCredential(unsignedCertifiedBoost);
        } else {
            console.warn(
                'Credential is not derived from boost',
                boost.dataValues.boost,
                credential
            );
        }
    } catch (error) {
        console.warn('Could not issue certified boost', error);
    }
    return false;
};

export const decryptCredential = async (credential: VC | JWE): Promise<VC | false> => {
    if (!isEncrypted(credential)) {
        return credential;
    }
    const learnCard = await getLearnCard();
    try {
        const decrypted = (await learnCard.invoke.getDIDObject().decryptDagJWE(credential)) as VC;
        return decrypted || false;
    } catch (error) {
        console.warn('Could not decrypt Boost Credential!');
        return false;
    }
};

export const sendBoost = async (
    from: ProfileInstance,
    to: ProfileInstance,
    boost: BoostInstance,
    credential: VC | JWE,
    domain: string,
    skipNotification: boolean = false,
    autoAcceptCredential: boolean = false
): Promise<string> => {
    const decryptedCredential = await decryptCredential(credential);
    let boostUri: string | undefined;
    if (decryptedCredential) {
        if (process.env.NODE_ENV !== 'test') console.log('🚀 sendBoost:VC Decrypted');
        const certifiedBoost = await issueCertifiedBoost(boost, decryptedCredential, domain);
        if (certifiedBoost) {
            const credentialInstance = await storeCredential(certifiedBoost);

            await Promise.all([
                createBoostInstanceOfRelationship(credentialInstance, boost),
                createSentCredentialRelationship(from, to, credentialInstance),
                ...(autoAcceptCredential
                    ? [createReceivedCredentialRelationship(to, from, credentialInstance)]
                    : []),
            ]);

            boostUri = getCredentialUri(credentialInstance.id, domain);
            if (process.env.NODE_ENV !== 'test') {
                console.log('🚀 sendBoost:boost certified', boostUri);
            }
        } else {
            throw new Error('Credential does not match boost template.');
        }
    } else {
        // TODO: Should we warn them if they send a credential that can't be decrypted?
        const credentialInstance = await storeCredential(credential);

        await Promise.all([
            createBoostInstanceOfRelationship(credentialInstance, boost),
            createSentCredentialRelationship(from, to, credentialInstance),
            ...(autoAcceptCredential
                ? [createReceivedCredentialRelationship(to, from, credentialInstance)]
                : []),
        ]);

        boostUri = getCredentialUri(credentialInstance.id, domain);
        if (process.env.NODE_ENV !== 'test') {
            console.log('🚀 sendBoost:boost sent uncertified', boostUri);
        }
<<<<<<< HEAD
=======
    }

    if (autoAcceptCredential && boost.dataValues.autoConnectRecipients) {
        await Promise.all([
            deleteCachedConnectionsForProfileId(from.profileId),
            deleteCachedConnectionsForProfileId(to.profileId),
        ]);
>>>>>>> 03136c7a
    }

    if (typeof boostUri === 'string') {
        if (!skipNotification) {
            await addNotificationToQueue({
                type: LCNNotificationTypeEnumValidator.enum.BOOST_RECEIVED,
                to: to.dataValues,
                from: from.dataValues,
                message: {
                    title: 'Boost Received',
                    body: `${from.displayName} has boosted you!`,
                },
                data: {
                    vcUris: [boostUri],
                },
            });
            if (process.env.NODE_ENV !== 'test') {
                console.log('🚀 sendBoost:notification sent! ✅');
            }
        }
        return boostUri;
    } else {
        throw new Error('Error sending boost.');
    }
};

export const constructCertifiedBoostCredential = async (
    boost: BoostInstance,
    credential: VC | JWE,
    domain: string,
    issuerDid: string
): Promise<UnsignedVC> => {
    const currentDate = new Date()?.toISOString();

    const boostId = boost?.dataValues?.id;
    const boostURI = getBoostUri(boostId, domain);

    return {
        '@context': [
            'https://www.w3.org/2018/credentials/v1',
            {
                id: '@id',
                type: '@type',
                cred: 'https://www.w3.org/2018/credentials#',
                lcn: 'https://docs.learncard.com/definitions#',
                CertifiedBoostCredential: {
                    '@id': 'lcn:certifiedBoostCredential',
                    '@context': {
                        '@version': 1.1,
                        boostId: {
                            '@id': 'lcn:boostId',
                            '@type': 'xsd:string',
                        },
                        boostCredential: {
                            '@id': 'cred:VerifiableCredential',
                            '@type': '@id',
                            '@container': '@graph',
                        },
                    },
                },
            },
        ],
        id: `urn:uuid:${uuidv4()}`,
        type: ['VerifiableCredential', 'CertifiedBoostCredential'],
        issuer: issuerDid,
        issuanceDate: currentDate,
        credentialSubject: { id: issuerDid },
        boostId: boostURI,
        boostCredential: credential,
    };
};

export const issueClaimLinkBoost = async (
    boost: BoostInstance,
    domain: string,
    from: ProfileInstance,
    to: ProfileInstance,
    signingAuthorityForUser: SigningAuthorityForUserType
): Promise<string> => {
    const boostCredential = JSON.parse(boost.dataValues?.boost) as UnsignedVC | VC;
    const boostId = boost?.dataValues?.id;
    const boostURI = getBoostUri(boostId, domain);

    boostCredential.issuer = signingAuthorityForUser.relationship.did;

    if (Array.isArray(boostCredential.credentialSubject)) {
        boostCredential.credentialSubject = boostCredential.credentialSubject.map(subject => ({
            ...subject,
            id: subject.did,
        }));
    } else {
        boostCredential.credentialSubject.id = getDidWeb(domain, to.profileId);
    }

    // Embed the boostURI into the boost credential for verification purposes.
    if (boostCredential?.type?.includes('BoostCredential')) {
        boostCredential.boostId = boostURI;
    }

    const vc = await issueCredentialWithSigningAuthority(
        from,
        boostCredential,
        signingAuthorityForUser,
        false
    );
    // TODO: encrypt vc?

    // const lcnDid = await client.utilities.getDid.query();

    // const credential = await _learnCard.invoke
    //     .getDIDObject()
    //     .createDagJWE(vc, [userData.did, targetProfile.did, lcnDid]);

    return sendBoost(from, to, boost, vc, domain, true, true);
};<|MERGE_RESOLUTION|>--- conflicted
+++ resolved
@@ -265,8 +265,6 @@
         if (process.env.NODE_ENV !== 'test') {
             console.log('🚀 sendBoost:boost sent uncertified', boostUri);
         }
-<<<<<<< HEAD
-=======
     }
 
     if (autoAcceptCredential && boost.dataValues.autoConnectRecipients) {
@@ -274,7 +272,6 @@
             deleteCachedConnectionsForProfileId(from.profileId),
             deleteCachedConnectionsForProfileId(to.profileId),
         ]);
->>>>>>> 03136c7a
     }
 
     if (typeof boostUri === 'string') {
