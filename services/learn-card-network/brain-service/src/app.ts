--- conflicted
+++ resolved
@@ -13,12 +13,9 @@
 import { workflowsRouter, WorkflowsRouter } from '@routes/workflows';
 import { contactMethodsRouter, ContactMethodsRouter } from '@routes/contact-methods';
 import { inboxRouter, InboxRouter } from '@routes/inbox';
-<<<<<<< HEAD
 import { skillFrameworksRouter, SkillFrameworksRouter } from '@routes/skill-frameworks';
 import { skillsRouter, SkillsRouter } from '@routes/skills';
-=======
 import { integrationsRouter, IntegrationsRouter } from '@routes/integrations';
->>>>>>> 081cd6cd
 
 /** For end-to-end testing, only available in test environment */
 import { testRouter, TestRouter } from '@routes/test';
@@ -40,12 +37,9 @@
     workflows: WorkflowsRouter;
     contactMethods: ContactMethodsRouter;
     inbox: InboxRouter;
-<<<<<<< HEAD
     skillFrameworks: SkillFrameworksRouter;
     skills: SkillsRouter;
-=======
     integrations: IntegrationsRouter;
->>>>>>> 081cd6cd
     test?: TestRouter;
 }>({
     boost: boostsRouter,
@@ -62,14 +56,10 @@
     workflows: workflowsRouter,
     contactMethods: contactMethodsRouter,
     inbox: inboxRouter,
-<<<<<<< HEAD
     skillFrameworks: skillFrameworksRouter,
     skills: skillsRouter,
-    test: process.env.IS_E2E_TEST ? testRouter : undefined,
-=======
     integrations: integrationsRouter,
     test: !!process.env.IS_E2E_TEST ? testRouter : undefined,
->>>>>>> 081cd6cd
 });
 
 export type AppRouter = typeof appRouter;