--- conflicted
+++ resolved
@@ -323,11 +323,7 @@
             openapi: {
                 protect: true,
                 method: 'POST',
-<<<<<<< HEAD
-                path: '/consent-flow-contract/data',
-=======
                 path: '/consent-flow-contract/data-for-contract',
->>>>>>> bf370fff
                 tags: ['Consent Flow Contracts'],
                 summary: 'Get the data that has been consented for a contract',
                 description: 'This route grabs all the data that has been consented for a contract',
@@ -386,11 +382,7 @@
             openapi: {
                 protect: true,
                 method: 'POST',
-<<<<<<< HEAD
-                path: '/consent-flow-contract/data',
-=======
                 path: '/consent-flow-contract/data-for-did',
->>>>>>> bf370fff
                 tags: ['Consent Flow Contracts'],
                 summary: 'Get the data that has been consented by a did',
                 description: 'This route grabs all the data that has been consented by a did',
