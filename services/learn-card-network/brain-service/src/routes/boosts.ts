--- conflicted
+++ resolved
@@ -35,11 +35,8 @@
     getClaimLinkSAInfoForBoost,
     useClaimLinkForBoost,
 } from '@cache/claim-links';
-<<<<<<< HEAD
 import { isRelationshipBlocked } from '@helpers/connection.helpers';
-=======
 import { getDidWeb } from '@helpers/did.helpers';
->>>>>>> cd55df35
 
 export const boostsRouter = t.router({
     sendBoost: profileRoute
