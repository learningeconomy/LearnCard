import { TRPCError } from '@trpc/server';
import { z } from 'zod';
import { v4 as uuid } from 'uuid';

import {
    UnsignedVCValidator,
    VCValidator,
    JWEValidator,
    BoostRecipientValidator,
<<<<<<< HEAD
    PaginatedBoostRecipientsValidator,
    PaginationOptionsValidator,
    PaginatedBoostsValidator,
=======
    PaginationOptionsValidator,
    PaginatedLCNProfilesValidator,
>>>>>>> 03136c7a
} from '@learncard/types';

import { t, profileRoute } from '@routes';

<<<<<<< HEAD
import { getBoostByUri, getBoostsForProfile } from '@accesslayer/boost/read';
import {
    getBoostRecipients,
    countBoostRecipients,
    getBoostRecipientsSkipLimit,
=======
import { getBoostByUri } from '@accesslayer/boost/read';
import {
    getBoostAdmins,
    getBoostRecipients,
    isProfileBoostAdmin,
    getBoostsForProfile,
    countBoostRecipients,
>>>>>>> 03136c7a
} from '@accesslayer/boost/relationships/read';

import { deleteStorageForUri, setStorageForUri } from '@cache/storage';

import {
    getBoostUri,
    isProfileBoostOwner,
    sendBoost,
    issueClaimLinkBoost,
    isDraftBoost,
    convertCredentialToBoostTemplateJSON,
} from '@helpers/boost.helpers';
import { BoostValidator, BoostGenerateClaimLinkInput } from 'types/boost';
import { deleteBoost } from '@accesslayer/boost/delete';
import { createBoost } from '@accesslayer/boost/create';
import { getBoostOwner } from '@accesslayer/boost/relationships/read';
import { getProfileByProfileId } from '@accesslayer/profile/read';
import { getSigningAuthorityForUserByName } from '@accesslayer/signing-authority/relationships/read';

import {
    isClaimLinkAlreadySetForBoost,
    setValidClaimLinkForBoost,
    getClaimLinkSAInfoForBoost,
    useClaimLinkForBoost,
} from '@cache/claim-links';
import { getBlockedAndBlockedByIds, isRelationshipBlocked } from '@helpers/connection.helpers';
import { getDidWeb } from '@helpers/did.helpers';
import { setProfileAsBoostAdmin } from '@accesslayer/boost/relationships/create';
import { removeProfileAsBoostAdmin } from '@accesslayer/boost/relationships/delete';

export const boostsRouter = t.router({
    sendBoost: profileRoute
        .meta({
            openapi: {
                protect: true,
                method: 'POST',
                path: '/boost/send/{profileId}',
                tags: ['Boosts'],
                summary: 'Send a Boost',
                description: 'This endpoint sends a boost to a profile',
            },
        })
        .input(
            z.object({
                profileId: z.string(),
                uri: z.string(),
                credential: VCValidator.or(JWEValidator),
            })
        )
        .output(z.string())
        .mutation(async ({ ctx, input }) => {
            const { profile } = ctx.user;
            const { profileId, credential, uri } = input;

            if (process.env.NODE_ENV !== 'test') {
                console.log('🚀 BEGIN - Send Boost', JSON.stringify(input));
            }

            const targetProfile = await getProfileByProfileId(profileId);
            const isBlocked = await isRelationshipBlocked(profile, targetProfile);

            if (!targetProfile || isBlocked) {
                throw new TRPCError({
                    code: 'NOT_FOUND',
                    message: 'Profile not found. Are you sure this person exists?',
                });
            }

            const boost = await getBoostByUri(uri);

            if (!boost) throw new TRPCError({ code: 'NOT_FOUND', message: 'Could not find boost' });

            if (!(await isProfileBoostAdmin(profile, boost))) {
                throw new TRPCError({
                    code: 'UNAUTHORIZED',
                    message: 'Profile does not own boost',
                });
            }

            if (isDraftBoost(boost)) {
                throw new TRPCError({
                    code: 'FORBIDDEN',
                    message: 'Draft Boosts can not be sent. Only Published Boosts can be sent.',
                });
            }

            return sendBoost(
                profile,
                targetProfile,
                boost,
                credential,
                ctx.domain,
                profile.profileId === targetProfile.profileId
            );
        }),

    createBoost: profileRoute
        .meta({
            openapi: {
                protect: true,
                method: 'POST',
                path: '/boost/create',
                tags: ['Boosts'],
                summary: 'Creates a boost',
                description: 'This route creates a boost',
            },
        })
        .input(
            BoostValidator.partial()
                .omit({ id: true, boost: true })
                .extend({ credential: VCValidator.or(UnsignedVCValidator) })
        )
        .output(z.string())
        .mutation(async ({ input, ctx }) => {
            const { profile } = ctx.user;
            const { credential, ...metadata } = input;

            const boost = await createBoost(credential, profile, metadata, ctx.domain);

            return getBoostUri(boost.id, ctx.domain);
        }),

    getBoost: profileRoute
        .meta({
            openapi: {
                protect: true,
                method: 'GET',
                path: '/boost/{uri}',
                tags: ['Boosts'],
                summary: 'Get boost',
                description: 'This endpoint gets metadata about a boost',
            },
        })
        .input(z.object({ uri: z.string() }))
        .output(
            BoostValidator.omit({ id: true, boost: true }).extend({
                uri: z.string(),
                boost: UnsignedVCValidator,
            })
        )
        .query(async ({ ctx, input }) => {
            const { profile } = ctx.user;

            const { uri } = input;

            const boost = await getBoostByUri(uri);

            if (!boost) throw new TRPCError({ code: 'NOT_FOUND', message: 'Could not find boost' });

            if (!(await isProfileBoostAdmin(profile, boost))) {
                throw new TRPCError({
                    code: 'UNAUTHORIZED',
                    message: 'Profile does not own boost',
                });
            }

            const { id, boost: _boost, ...remaining } = boost.dataValues;

            return { ...remaining, boost: JSON.parse(_boost), uri: getBoostUri(id, ctx.domain) };
        }),

    getBoosts: profileRoute
        .meta({
            openapi: {
                protect: true,
                method: 'GET',
                path: '/boost',
                tags: ['Boosts'],
                summary: 'Get boosts',
                deprecated: true,
                description:
                    "This endpoint gets the current user's boosts.\nWarning! This route is deprecated and currently has a hard limit of returning only the first 50 boosts. Please use getPaginatedBoosts instead",
            },
        })
        .input(z.void())
        .output(BoostValidator.omit({ id: true, boost: true }).extend({ uri: z.string() }).array())
        .query(async ({ ctx }) => {
            const { profile } = ctx.user;

            const boosts = await getBoostsForProfile(profile, { limit: 50 });

            return boosts.map(boost => {
                const { id, boost: _boost, ...remaining } = boost;
<<<<<<< HEAD

                return { ...remaining, uri: getBoostUri(id, ctx.domain) };
=======
                return {
                    ...remaining,
                    uri: getBoostUri(id, ctx.domain),
                };
>>>>>>> 03136c7a
            });
        }),

    getPaginatedBoosts: profileRoute
        .meta({
            openapi: {
                protect: true,
                method: 'GET',
                path: '/boost/paginated',
                tags: ['Boosts'],
                summary: 'Get boosts',
                description: "This endpoint gets the current user's boosts",
            },
        })
        .input(
            PaginationOptionsValidator.extend({
                limit: PaginationOptionsValidator.shape.limit.default(25),
            }).default({})
        )
        .output(PaginatedBoostsValidator)
        .query(async ({ ctx, input }) => {
            const { limit, cursor } = input;
            const { profile } = ctx.user;

            const records = await getBoostsForProfile(profile, { limit: limit + 1, cursor });

            const hasMore = records.length > limit;
            const newCursor = records.at(hasMore ? -2 : -1)?.created;

            return {
                hasMore,
                records: records.map(boost => {
                    const { id, boost: _boost, created: _created, ...remaining } = boost;

                    return { ...remaining, uri: getBoostUri(id, ctx.domain) };
                }),
                ...(cursor && { cursor: newCursor }),
            };
        }),

    getBoostRecipients: profileRoute
        .meta({
            openapi: {
                protect: true,
                method: 'GET',
                path: '/boost/recipients/{uri}',
                tags: ['Boosts'],
                summary: 'Get boost recipients',
                deprecated: true,
                description:
                    'This endpoint gets the recipients of a particular boost.\nWarning! This route is deprecated and currently has a hard limit of returning only the first 50 boosts. Please use getPaginatedBoostRecipients instead',
            },
        })
        .input(
            z.object({
                uri: z.string(),
                limit: z.number().optional().default(25),
                skip: z.number().optional(),
                includeUnacceptedBoosts: z.boolean().default(true),
            })
        )
        .output(BoostRecipientValidator.array())
        .query(async ({ input }) => {
            const { uri, limit, skip, includeUnacceptedBoosts } = input;

            const boost = await getBoostByUri(uri);

            if (!boost) throw new TRPCError({ code: 'NOT_FOUND', message: 'Could not find boost' });

            //TODO: Should we restrict who can see the recipients of a boost? Maybe to Boost owner / people who have the boost?
            return getBoostRecipientsSkipLimit(boost, { limit, skip, includeUnacceptedBoosts });
        }),

    getPaginatedBoostRecipients: profileRoute
        .meta({
            openapi: {
                protect: true,
                method: 'GET',
                path: '/boost/recipients/paginated/{uri}',
                tags: ['Boosts'],
                summary: 'Get boost recipients',
                description: 'This endpoint gets the recipients of a particular boost',
            },
        })
        .input(
            PaginationOptionsValidator.extend({
                limit: PaginationOptionsValidator.shape.limit.default(25),
                uri: z.string(),
                includeUnacceptedBoosts: z.boolean().default(true),
            })
        )
        .output(PaginatedBoostRecipientsValidator)
        .query(async ({ input }) => {
            const { uri, limit, cursor, includeUnacceptedBoosts } = input;

            const boost = await getBoostByUri(uri);

            if (!boost) throw new TRPCError({ code: 'NOT_FOUND', message: 'Could not find boost' });

            const records = await getBoostRecipients(boost, {
                limit,
                cursor,
                includeUnacceptedBoosts,
            });

            const hasMore = records.length > limit;
            const newCursor = records.at(hasMore ? -2 : -1)?.sent;

            return { hasMore, records, ...(cursor && { cursor: newCursor }) };
        }),

    countBoostRecipients: profileRoute
        .meta({
            openapi: {
                protect: true,
                method: 'GET',
                path: '/boost/recipients/count/{uri}',
                tags: ['Boosts'],
                summary: 'Get number of boost recipients',
                description: 'This endpoint gets the number of recipients of a particular boost',
            },
        })
        .input(
            z.object({
                uri: z.string(),
                includeUnacceptedBoosts: z.boolean().default(true),
            })
        )
        .output(z.number())
        .query(async ({ input }) => {
            const { uri, includeUnacceptedBoosts } = input;

            const boost = await getBoostByUri(uri);

            if (!boost) throw new TRPCError({ code: 'NOT_FOUND', message: 'Could not find boost' });

            return countBoostRecipients(boost, { includeUnacceptedBoosts });
        }),
    getBoostRecipientCount: profileRoute
        .meta({
            openapi: {
                protect: true,
                method: 'GET',
                path: '/boost/recipients/{uri}/count',
                tags: ['Boosts'],
                summary: 'Get boost recipients count',
                description: 'This endpoint counts the recipients of a particular boost',
            },
        })
        .input(z.object({ uri: z.string(), includeUnacceptedBoosts: z.boolean().default(true) }))
        .output(z.number())
        .query(async ({ input }) => {
            const { uri, includeUnacceptedBoosts } = input;

            const boost = await getBoostByUri(uri);

            if (!boost) throw new TRPCError({ code: 'NOT_FOUND', message: 'Could not find boost' });

            return countBoostRecipients(boost, { includeUnacceptedBoosts });
        }),
    updateBoost: profileRoute
        .meta({
            openapi: {
                protect: true,
                method: 'POST',
                path: '/boost/{uri}',
                tags: ['Boosts'],
                summary: 'Update a boost',
                description: 'This route updates a boost',
            },
        })
        .input(
            z.object({
                uri: z.string(),
                updates: BoostValidator.partial()
                    .omit({ id: true, boost: true })
                    .extend({ credential: VCValidator.or(UnsignedVCValidator).optional() }),
            })
        )
        .output(z.boolean())
        .mutation(async ({ input, ctx }) => {
            const { profile } = ctx.user;

            const { uri, updates } = input;
            const { name, type, category, status, credential } = updates;

            const boost = await getBoostByUri(uri);

            if (!boost) throw new TRPCError({ code: 'NOT_FOUND', message: 'Could not find boost' });

            if (!(await isProfileBoostAdmin(profile, boost))) {
                throw new TRPCError({
                    code: 'UNAUTHORIZED',
                    message: 'Profile does not own boost',
                });
            }

            if (!isDraftBoost(boost)) {
                throw new TRPCError({
                    code: 'FORBIDDEN',
                    message:
                        'Published Boosts can not be updated. Only Draft Boosts can be updated.',
                });
            }

            if (name) boost.name = name;
            if (category) boost.category = category;
            if (type) boost.type = type;
            if (status) boost.status = status;
            if (credential) {
                boost.boost = convertCredentialToBoostTemplateJSON(
                    credential,
                    getDidWeb(ctx.domain, profile.profileId)
                );
            }

            await boost.save();
            await setStorageForUri(uri, JSON.parse(boost.boost));

            return true;
        }),

    getBoostAdmins: profileRoute
        .meta({
            openapi: {
                protect: true,
                method: 'POST',
                path: '/boost/admins/{uri}',
                tags: ['Boosts'],
                summary: 'Get boost admins',
                description: 'This route returns the admins for a boost',
            },
        })
        .input(
            PaginationOptionsValidator.extend({
                limit: PaginationOptionsValidator.shape.limit.default(25),
                includeSelf: z.boolean().default(true),
                uri: z.string(),
            })
        )
        .output(PaginatedLCNProfilesValidator)
        .query(async ({ input, ctx }) => {
            const { uri, limit, cursor, includeSelf } = input;

            const boost = await getBoostByUri(uri);

            if (!boost) throw new TRPCError({ code: 'NOT_FOUND', message: 'Could not find boost' });

            const selfProfile = ctx.user.profile;

            const blacklist = await getBlockedAndBlockedByIds(selfProfile);

            const results = await getBoostAdmins(boost, {
                limit: limit + 1,
                cursor,
                blacklist: includeSelf ? blacklist : [selfProfile.profileId, ...blacklist],
            });

            const hasMore = results.length > limit;
            const nextCursor = hasMore ? results.at(-2)?.profileId : undefined;

            return {
                hasMore,
                ...(nextCursor && { cursor: nextCursor }),
                records: results.slice(0, limit),
            };
        }),

    addBoostAdmin: profileRoute
        .meta({
            openapi: {
                protect: true,
                method: 'POST',
                path: '/boost/add-admin/{uri}',
                tags: ['Boosts'],
                summary: 'Add a Boost admin',
                description: 'This route adds a new admin for a boost',
            },
        })
        .input(
            z.object({
                uri: z.string(),
                profileId: z.string(),
            })
        )
        .output(z.boolean())
        .mutation(async ({ input, ctx }) => {
            const { profile } = ctx.user;

            const { uri, profileId } = input;

            const targetProfile = await getProfileByProfileId(profileId);

            const isBlocked = await isRelationshipBlocked(profile, targetProfile);

            if (!targetProfile || isBlocked) {
                throw new TRPCError({
                    code: 'NOT_FOUND',
                    message: 'Profile not found. Are you sure this person exists?',
                });
            }

            const boost = await getBoostByUri(uri);

            if (!boost) throw new TRPCError({ code: 'NOT_FOUND', message: 'Could not find boost' });

            if (!(await isProfileBoostAdmin(profile, boost))) {
                throw new TRPCError({
                    code: 'UNAUTHORIZED',
                    message: 'Profile does not have admin rights over boost',
                });
            }

            if (await isProfileBoostAdmin(targetProfile, boost)) {
                throw new TRPCError({
                    code: 'CONFLICT',
                    message: 'Target profile is already an admin of this boost',
                });
            }

            await setProfileAsBoostAdmin(targetProfile, boost);

            return true;
        }),

    removeBoostAdmin: profileRoute
        .meta({
            openapi: {
                protect: true,
                method: 'POST',
                path: '/boost/remove-admin/{uri}',
                tags: ['Boosts'],
                summary: 'Remove a Boost admin',
                description: 'This route removes an  admin from a boost',
            },
        })
        .input(
            z.object({
                uri: z.string(),
                profileId: z.string(),
            })
        )
        .output(z.boolean())
        .mutation(async ({ input, ctx }) => {
            const { profile } = ctx.user;

            const { uri, profileId } = input;

            const targetProfile = await getProfileByProfileId(profileId);

            const isBlocked = await isRelationshipBlocked(profile, targetProfile);

            if (!targetProfile || isBlocked) {
                throw new TRPCError({
                    code: 'NOT_FOUND',
                    message: 'Profile not found. Are you sure this person exists?',
                });
            }

            const boost = await getBoostByUri(uri);

            if (!boost) throw new TRPCError({ code: 'NOT_FOUND', message: 'Could not find boost' });

            if (!(await isProfileBoostAdmin(profile, boost))) {
                throw new TRPCError({
                    code: 'UNAUTHORIZED',
                    message: 'Profile does not have admin rights over boost',
                });
            }

            if (await isProfileBoostOwner(targetProfile, boost)) {
                throw new TRPCError({
                    code: 'FORBIDDEN',
                    message: 'Cannot remove boost creator',
                });
            }

            await removeProfileAsBoostAdmin(targetProfile, boost);

            return true;
        }),

    deleteBoost: profileRoute
        .meta({
            openapi: {
                protect: true,
                method: 'DELETE',
                path: '/boost/{uri}',
                tags: ['Boosts'],
                summary: 'Delete a boost',
                description: 'This route deletes a boost',
            },
        })
        .input(z.object({ uri: z.string() }))
        .output(z.boolean())
        .mutation(async ({ ctx, input }) => {
            const { profile } = ctx.user;

            const { uri } = input;

            const boost = await getBoostByUri(uri);

            if (!boost) throw new TRPCError({ code: 'NOT_FOUND', message: 'Could not find boost' });

            if (!(await isProfileBoostAdmin(profile, boost))) {
                throw new TRPCError({
                    code: 'UNAUTHORIZED',
                    message: 'Profile does not own boost',
                });
            }

            if (!isDraftBoost(boost)) {
                throw new TRPCError({
                    code: 'FORBIDDEN',
                    message:
                        'Published Boosts can not be deleted. Only Draft Boosts can be deleted.',
                });
            }

            await Promise.all([deleteBoost(boost), deleteStorageForUri(uri)]);

            return true;
        }),

    generateClaimLink: profileRoute
        .meta({
            openapi: {
                protect: true,
                method: 'POST',
                path: '/boost/generate-claim-link',
                tags: ['Boosts'],
                summary: 'Generate a claim link for a boost',
                description:
                    'This route creates a challenge that an unknown profile can use to claim a boost.',
            },
        })
        .input(BoostGenerateClaimLinkInput)
        .output(z.object({ boostUri: z.string(), challenge: z.string() }))
        .mutation(async ({ ctx, input }) => {
            const { profile } = ctx.user;
            const { boostUri, challenge = uuid(), claimLinkSA, options = {} } = input ?? {};

            const boost = await getBoostByUri(boostUri);

            if (!boost) throw new TRPCError({ code: 'NOT_FOUND', message: 'Could not find boost' });

            if (!(await isProfileBoostAdmin(profile, boost))) {
                throw new TRPCError({
                    code: 'UNAUTHORIZED',
                    message: 'Profile does not own boost',
                });
            }

            if (isDraftBoost(boost)) {
                throw new TRPCError({
                    code: 'FORBIDDEN',
                    message:
                        'Can not generate claim links for Draft Boosts. Claim links can only be generated for Published Boosts.',
                });
            }

            if (await isClaimLinkAlreadySetForBoost(boostUri, challenge)) {
                throw new TRPCError({
                    code: 'CONFLICT',
                    message: 'Challenge already in use!',
                });
            }

            await setValidClaimLinkForBoost(boostUri, challenge, claimLinkSA, options);

            return { boostUri: boostUri, challenge };
        }),
    claimBoostWithLink: profileRoute
        .meta({
            openapi: {
                protect: true,
                method: 'POST',
                path: '/boost/{boostUri}/claim/{challenge}',
                tags: ['Boosts'],
                summary: 'Claim a boost using a claim link',
                description: 'Claims a boost using a claim link, including a challenge',
            },
        })
        .input(z.object({ boostUri: z.string(), challenge: z.string() }))
        .output(z.string())
        .mutation(async ({ ctx, input }) => {
            const { profile } = ctx.user;
            const { boostUri, challenge } = input;

            const [claimLinkSA, boost] = await Promise.all([
                getClaimLinkSAInfoForBoost(boostUri, challenge),
                getBoostByUri(boostUri),
            ]);

            if (!claimLinkSA) {
                throw new TRPCError({
                    code: 'NOT_FOUND',
                    message: `Challenge not found for ${boostUri}`,
                });
            }

            if (!boost) throw new TRPCError({ code: 'NOT_FOUND', message: 'Could not find boost' });

            const boostOwner = await getBoostOwner(boost);
<<<<<<< HEAD
=======

>>>>>>> 03136c7a
            if (!boostOwner) {
                throw new TRPCError({ code: 'NOT_FOUND', message: 'Could not find boost owner' });
            }

            const signingAuthority = await getSigningAuthorityForUserByName(
                boostOwner,
                claimLinkSA.endpoint,
                claimLinkSA.name
            );

            if (!signingAuthority) {
                throw new TRPCError({
                    code: 'NOT_FOUND',
                    message: 'Could not find signing authority for boost',
                });
            }

            try {
                const sentBoostUri = await issueClaimLinkBoost(
                    boost,
                    ctx.domain,
                    boostOwner,
                    profile,
                    signingAuthority
                );
                try {
                    await useClaimLinkForBoost(boostUri, challenge);
                } catch (e) {
                    console.error('Problem using useClaimLinkForBoost', e);
                }
                return sentBoostUri;
            } catch (e) {
                console.error('Unable to issueClaimLinkBoost');
                throw new TRPCError({
                    code: 'INTERNAL_SERVER_ERROR',
                    message: 'Could not issue boost with claim link.',
                });
            }
        }),
});
export type BoostsRouter = typeof boostsRouter;<|MERGE_RESOLUTION|>--- conflicted
+++ resolved
@@ -7,33 +7,21 @@
     VCValidator,
     JWEValidator,
     BoostRecipientValidator,
-<<<<<<< HEAD
     PaginatedBoostRecipientsValidator,
-    PaginationOptionsValidator,
     PaginatedBoostsValidator,
-=======
     PaginationOptionsValidator,
     PaginatedLCNProfilesValidator,
->>>>>>> 03136c7a
 } from '@learncard/types';
 
 import { t, profileRoute } from '@routes';
 
-<<<<<<< HEAD
 import { getBoostByUri, getBoostsForProfile } from '@accesslayer/boost/read';
 import {
-    getBoostRecipients,
-    countBoostRecipients,
     getBoostRecipientsSkipLimit,
-=======
-import { getBoostByUri } from '@accesslayer/boost/read';
-import {
     getBoostAdmins,
     getBoostRecipients,
     isProfileBoostAdmin,
-    getBoostsForProfile,
     countBoostRecipients,
->>>>>>> 03136c7a
 } from '@accesslayer/boost/relationships/read';
 
 import { deleteStorageForUri, setStorageForUri } from '@cache/storage';
@@ -217,15 +205,7 @@
 
             return boosts.map(boost => {
                 const { id, boost: _boost, ...remaining } = boost;
-<<<<<<< HEAD
-
                 return { ...remaining, uri: getBoostUri(id, ctx.domain) };
-=======
-                return {
-                    ...remaining,
-                    uri: getBoostUri(id, ctx.domain),
-                };
->>>>>>> 03136c7a
             });
         }),
 
@@ -337,33 +317,6 @@
             return { hasMore, records, ...(cursor && { cursor: newCursor }) };
         }),
 
-    countBoostRecipients: profileRoute
-        .meta({
-            openapi: {
-                protect: true,
-                method: 'GET',
-                path: '/boost/recipients/count/{uri}',
-                tags: ['Boosts'],
-                summary: 'Get number of boost recipients',
-                description: 'This endpoint gets the number of recipients of a particular boost',
-            },
-        })
-        .input(
-            z.object({
-                uri: z.string(),
-                includeUnacceptedBoosts: z.boolean().default(true),
-            })
-        )
-        .output(z.number())
-        .query(async ({ input }) => {
-            const { uri, includeUnacceptedBoosts } = input;
-
-            const boost = await getBoostByUri(uri);
-
-            if (!boost) throw new TRPCError({ code: 'NOT_FOUND', message: 'Could not find boost' });
-
-            return countBoostRecipients(boost, { includeUnacceptedBoosts });
-        }),
     getBoostRecipientCount: profileRoute
         .meta({
             openapi: {
@@ -730,10 +683,7 @@
             if (!boost) throw new TRPCError({ code: 'NOT_FOUND', message: 'Could not find boost' });
 
             const boostOwner = await getBoostOwner(boost);
-<<<<<<< HEAD
-=======
-
->>>>>>> 03136c7a
+
             if (!boostOwner) {
                 throw new TRPCError({ code: 'NOT_FOUND', message: 'Could not find boost owner' });
             }
