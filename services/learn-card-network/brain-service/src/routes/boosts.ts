--- conflicted
+++ resolved
@@ -102,10 +102,6 @@
     getSigningAuthorityForUserByName,
     getPrimarySigningAuthorityForUser,
 } from '@accesslayer/signing-authority/relationships/read';
-<<<<<<< HEAD
-import { issueCredentialWithSigningAuthority } from '@helpers/signingAuthority.helpers';
-=======
->>>>>>> 3727c732
 import {
     getContractDetailsByUri,
     getContractTermsForProfile,
@@ -138,16 +134,12 @@
 import { updateBoostPermissions } from '@accesslayer/boost/relationships/update';
 import { EMPTY_PERMISSIONS, QUERYABLE_PERMISSIONS } from 'src/constants/permissions';
 import { updateBoost } from '@accesslayer/boost/update';
-<<<<<<< HEAD
-import { addClaimPermissionsForBoost } from '@accesslayer/role/relationships/create';
-=======
 import {
     addClaimPermissionsForBoost,
     addDefaultPermissionsForBoost,
 } from '@accesslayer/role/relationships/create';
 import { updateDefaultPermissionsForBoost } from '@accesslayer/role/relationships/update';
 import { issueCredentialWithSigningAuthority } from '@helpers/signingAuthority.helpers';
->>>>>>> 3727c732
 import { removeConnectionsForBoost } from '@helpers/connection.helpers';
 
 export const boostsRouter = t.router({
@@ -683,11 +675,7 @@
                         );
                     } else {
                         unsignedVc.credentialSubject = {
-<<<<<<< HEAD
-                            ...unsignedVc.credentialSubject,
-=======
                             ...(unsignedVc.credentialSubject || {}),
->>>>>>> 3727c732
                             id: getDidWeb(domain, targetProfile.profileId),
                         };
                     }
