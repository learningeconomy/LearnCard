--- conflicted
+++ resolved
@@ -1,22 +1,15 @@
 import { TRPCError } from '@trpc/server';
 import { z } from 'zod';
 
-<<<<<<< HEAD
 import { t, profileRoute, verifiedContactRoute } from '@routes';
 import { 
     PaginationOptionsValidator,     
-=======
-import { t, profileRoute } from '@routes';
-import {
-    PaginationOptionsValidator,
->>>>>>> 5d4320f1
     IssueInboxCredentialValidator,
     IssueInboxCredentialResponseValidator,
     InboxCredentialValidator,
     PaginatedInboxCredentialsValidator,
-<<<<<<< HEAD
     InboxCredentialQueryValidator, 
-    ContactMethodQueryValidator, 
+    ContactMethodQueryValidator,
     ClaimInboxCredentialValidator,
     // For finalize flow
     LCNNotificationTypeEnumValidator,
@@ -24,10 +17,6 @@
     VC,
     VCValidator,
     UnsignedVC,
-=======
-    InboxCredentialQueryValidator,
-    ContactMethodQueryValidator,
->>>>>>> 5d4320f1
 } from '@learncard/types';
 
 import { claimIntoInbox, issueToInbox } from '@helpers/inbox.helpers';
