--- conflicted
+++ resolved
@@ -12,16 +12,9 @@
 export const BoostStatus = LCNBoostStatus;
 export type BoostStatusEnum = LCNBoostStatusEnum;
 
-<<<<<<< HEAD
 export const BoostValidator = _BoostValidator
-    .omit({ uri: true })
+    .omit({ uri: true, claimPermissions: true })
     .extend({ id: z.string(), boost: z.string() });
-=======
-export const BoostValidator = _BoostValidator.omit({ uri: true, claimPermissions: true }).extend({
-    id: z.string(),
-    boost: z.string(),
-});
->>>>>>> 9dac6c79
 export type BoostType = z.infer<typeof BoostValidator>;
 
 export const FlatBoostValidator = BoostValidator.omit({ meta: true }).catchall(z.any());
