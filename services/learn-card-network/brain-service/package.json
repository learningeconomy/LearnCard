--- conflicted
+++ resolved
@@ -1,11 +1,7 @@
 {
     "name": "@learncard/network-brain-service",
-<<<<<<< HEAD
     "private": true,
-    "version": "1.5.3",
-=======
     "version": "1.5.4",
->>>>>>> 789ca071
     "description": "",
     "main": "dist/index.js",
     "types": "dist/index.d.ts",
