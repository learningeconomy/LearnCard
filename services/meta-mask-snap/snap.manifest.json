{
  "version": "1.0.16",
  "description": "A MetaMask Snap template.",
  "proposedName": "MetaMask Template Snap",
  "repository": {
    "type": "git",
    "url": "https://github.com/WeLibraryOS/LearnCard.git"
  },
  "source": {
<<<<<<< HEAD
    "shasum": "iCJgYTLYvpuNm0PmDkFsOwIN/c74lk/RcNFFM/h6Qps=",
=======
    "shasum": "c9iKFHByVLF6y0bXY0FnytWV6LQmb+wNbu17GkQ7jYI=",
>>>>>>> e986e9e2
    "location": {
      "npm": {
        "filePath": "dist/snap.js",
        "iconPath": "images/icon.svg",
        "packageName": "@learncard/meta-mask-snap",
        "registry": "https://registry.npmjs.org/"
      }
    }
  },
  "initialPermissions": {
    "snap_confirm": {},
    "snap_getBip44Entropy_60": {},
    "endowment:network-access": {}
  },
  "manifestVersion": "0.1"
}<|MERGE_RESOLUTION|>--- conflicted
+++ resolved
@@ -7,11 +7,7 @@
     "url": "https://github.com/WeLibraryOS/LearnCard.git"
   },
   "source": {
-<<<<<<< HEAD
-    "shasum": "iCJgYTLYvpuNm0PmDkFsOwIN/c74lk/RcNFFM/h6Qps=",
-=======
-    "shasum": "c9iKFHByVLF6y0bXY0FnytWV6LQmb+wNbu17GkQ7jYI=",
->>>>>>> e986e9e2
+    "shasum": "XMX7HHUzbRrA0wcs1ABFFhGUkw35kx31+iOAZOKtiag=",
     "location": {
       "npm": {
         "filePath": "dist/snap.js",
