{
  "version": "1.0.12",
  "description": "A MetaMask Snap template.",
  "proposedName": "MetaMask Template Snap",
  "repository": {
    "type": "git",
    "url": "https://github.com/WeLibraryOS/LearnCard.git"
  },
  "source": {
<<<<<<< HEAD
    "shasum": "IZFED083OO8ntOjQoCIp+sohRi/TOW9mAHdB+mrrrlg=",
=======
    "shasum": "sWHf0MW4NUezMUTAOWvPGGkkaEQlZ1CNu/k7YrSwWh4=",
>>>>>>> 51f4b11f
    "location": {
      "npm": {
        "filePath": "dist/snap.js",
        "iconPath": "images/icon.svg",
        "packageName": "@learncard/meta-mask-snap",
        "registry": "https://registry.npmjs.org/"
      }
    }
  },
  "initialPermissions": {
    "snap_confirm": {},
    "snap_getBip44Entropy_60": {},
    "endowment:network-access": {}
  },
  "manifestVersion": "0.1"
}<|MERGE_RESOLUTION|>--- conflicted
+++ resolved
@@ -7,11 +7,7 @@
     "url": "https://github.com/WeLibraryOS/LearnCard.git"
   },
   "source": {
-<<<<<<< HEAD
     "shasum": "IZFED083OO8ntOjQoCIp+sohRi/TOW9mAHdB+mrrrlg=",
-=======
-    "shasum": "sWHf0MW4NUezMUTAOWvPGGkkaEQlZ1CNu/k7YrSwWh4=",
->>>>>>> 51f4b11f
     "location": {
       "npm": {
         "filePath": "dist/snap.js",
