{
  "version": "1.0.16",
  "description": "A MetaMask Snap template.",
  "proposedName": "MetaMask Template Snap",
  "repository": {
    "type": "git",
    "url": "https://github.com/WeLibraryOS/LearnCard.git"
  },
  "source": {
<<<<<<< HEAD
    "shasum": "7eBXc3vb5DjW0G3O8k9cJxqPkAm+vOIYgG7c2PTQ59M=",
=======
    "shasum": "c9iKFHByVLF6y0bXY0FnytWV6LQmb+wNbu17GkQ7jYI=",
>>>>>>> e986e9e2
    "location": {
      "npm": {
        "filePath": "dist/snap.js",
        "iconPath": "images/icon.svg",
        "packageName": "@learncard/meta-mask-snap",
        "registry": "https://registry.npmjs.org/"
      }
    }
  },
  "initialPermissions": {
    "snap_confirm": {},
    "snap_getBip44Entropy_60": {},
    "endowment:network-access": {}
  },
  "manifestVersion": "0.1"
}<|MERGE_RESOLUTION|>--- conflicted
+++ resolved
@@ -7,11 +7,7 @@
     "url": "https://github.com/WeLibraryOS/LearnCard.git"
   },
   "source": {
-<<<<<<< HEAD
-    "shasum": "7eBXc3vb5DjW0G3O8k9cJxqPkAm+vOIYgG7c2PTQ59M=",
-=======
     "shasum": "c9iKFHByVLF6y0bXY0FnytWV6LQmb+wNbu17GkQ7jYI=",
->>>>>>> e986e9e2
     "location": {
       "npm": {
         "filePath": "dist/snap.js",
